--- conflicted
+++ resolved
@@ -546,7 +546,7 @@
       callSite: CallSite,
       allowLocal: Boolean,
       resultHandler: (Int, U) => Unit,
-      properties: Properties) {
+      properties: Properties): Unit = {
     val start = System.nanoTime
     val waiter = submitJob(rdd, func, partitions, callSite, allowLocal, resultHandler, properties)
     waiter.awaitResult() match {
@@ -980,7 +980,6 @@
         runningStages -= stage
         return
     }
-<<<<<<< HEAD
     val user = if(properties == null) "" else properties.getProperty("user")
     val tasks: Seq[Task[_]] = stage match {
       case stage: ShuffleMapStage =>
@@ -998,32 +997,6 @@
           val locs = getPreferredLocs(stage.rdd, p)
           new ResultTask(user, stage.id, taskBinary, part, locs, id)
         }
-=======
-
-    val tasks: Seq[Task[_]] = try {
-      stage match {
-        case stage: ShuffleMapStage =>
-          partitionsToCompute.map { id =>
-            val locs = getPreferredLocs(stage.rdd, id)
-            val part = stage.rdd.partitions(id)
-            new ShuffleMapTask(stage.id, taskBinary, part, locs)
-          }
-
-        case stage: ResultStage =>
-          val job = stage.resultOfJob.get
-          partitionsToCompute.map { id =>
-            val p: Int = job.partitions(id)
-            val part = stage.rdd.partitions(p)
-            val locs = getPreferredLocs(stage.rdd, p)
-            new ResultTask(stage.id, taskBinary, part, locs, id)
-          }
-      }
-    } catch {
-      case NonFatal(e) =>
-        abortStage(stage, s"Task creation failed: $e\n${e.getStackTraceString}")
-        runningStages -= stage
-        return
->>>>>>> dbaa5c29
     }
 
     if (tasks.size > 0) {
