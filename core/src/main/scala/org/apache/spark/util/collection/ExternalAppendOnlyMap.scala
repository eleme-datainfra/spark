--- conflicted
+++ resolved
@@ -28,10 +28,6 @@
 
 import org.apache.spark.{Logging, SparkEnv, TaskContext}
 import org.apache.spark.annotation.DeveloperApi
-<<<<<<< HEAD
-import org.apache.spark.memory.{MemoryMode, MemoryConsumer, TaskMemoryManager}
-=======
->>>>>>> b2ff0908
 import org.apache.spark.serializer.{DeserializationStream, Serializer}
 import org.apache.spark.storage.{BlockId, BlockManager}
 import org.apache.spark.util.CompletionIterator
@@ -182,9 +178,6 @@
   /**
    * Sort the existing contents of the in-memory map and spill them to a temporary file on disk.
    */
-<<<<<<< HEAD
-  override protected[this] def spill(collection: SizeTracker): Boolean = {
-=======
   override protected[this] def spill(collection: SizeTracker): Unit = {
     val inMemoryIterator = currentMap.destructiveSortedIterator(keyComparator)
     val diskMapIterator = spillMemoryIteratorToDisk(inMemoryIterator)
@@ -211,7 +204,6 @@
    */
   private[this] def spillMemoryIteratorToDisk(inMemoryIterator: Iterator[(K, C)])
       : DiskMapIterator = {
->>>>>>> b2ff0908
     val (blockId, file) = diskBlockManager.createTempLocalBlock()
     curWriteMetrics = new ShuffleWriteMetrics()
     var writer = blockManager.getDiskWriter(blockId, file, ser, fileBufferSize, curWriteMetrics)
@@ -251,8 +243,6 @@
         w.revertPartialWritesAndClose()
       }
       success = true
-      spilledMaps.append(new DiskMapIterator(file, blockId, batchSizes))
-      success
     } finally {
       if (!success) {
         // This code path only happens if an exception was thrown above before we set success;
@@ -265,14 +255,10 @@
             logWarning(s"Error deleting ${file}")
           }
         }
-        return success
-      }
-    }
-<<<<<<< HEAD
-=======
+      }
+    }
 
     new DiskMapIterator(file, blockId, batchSizes)
->>>>>>> b2ff0908
   }
 
   /**
