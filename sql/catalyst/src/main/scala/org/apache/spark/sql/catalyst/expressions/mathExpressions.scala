/*
 * Licensed to the Apache Software Foundation (ASF) under one or more
 * contributor license agreements.  See the NOTICE file distributed with
 * this work for additional information regarding copyright ownership.
 * The ASF licenses this file to You under the Apache License, Version 2.0
 * (the "License"); you may not use this file except in compliance with
 * the License.  You may obtain a copy of the License at
 *
 *    http://www.apache.org/licenses/LICENSE-2.0
 *
 * Unless required by applicable law or agreed to in writing, software
 * distributed under the License is distributed on an "AS IS" BASIS,
 * WITHOUT WARRANTIES OR CONDITIONS OF ANY KIND, either express or implied.
 * See the License for the specific language governing permissions and
 * limitations under the License.
 */

package org.apache.spark.sql.catalyst.expressions

import java.{lang => jl}

import org.apache.spark.sql.catalyst.analysis.TypeCheckResult
import org.apache.spark.sql.catalyst.analysis.TypeCheckResult.{TypeCheckFailure, TypeCheckSuccess}
import org.apache.spark.sql.catalyst.expressions.codegen._
import org.apache.spark.sql.catalyst.InternalRow
import org.apache.spark.sql.catalyst.util.NumberConverter
import org.apache.spark.sql.types._
import org.apache.spark.unsafe.types.UTF8String

/**
 * A leaf expression specifically for math constants. Math constants expect no input.
 *
 * There is no code generation because they should get constant folded by the optimizer.
 *
 * @param c The math constant.
 * @param name The short name of the function
 */
abstract class LeafMathExpression(c: Double, name: String)
  extends LeafExpression with CodegenFallback with Serializable {

  override def dataType: DataType = DoubleType
  override def foldable: Boolean = true
  override def nullable: Boolean = false
  override def toString: String = s"$name()"
  override def prettyName: String = name

  override def eval(input: InternalRow): Any = c
}

/**
 * A unary expression specifically for math functions. Math Functions expect a specific type of
 * input format, therefore these functions extend `ExpectsInputTypes`.
 *
 * @param f The math function.
 * @param name The short name of the function
 */
abstract class UnaryMathExpression(val f: Double => Double, name: String)
  extends UnaryExpression with Serializable with ImplicitCastInputTypes {

  override def inputTypes: Seq[AbstractDataType] = Seq(DoubleType)
  override def dataType: DataType = DoubleType
  override def nullable: Boolean = true
  override def toString: String = s"$name($child)"
  override def prettyName: String = name

  protected override def nullSafeEval(input: Any): Any = {
    f(input.asInstanceOf[Double])
  }

  // name of function in java.lang.Math
  def funcName: String = name.toLowerCase

  override def doGenCode(ctx: CodegenContext, ev: ExprCode): ExprCode = {
    defineCodeGen(ctx, ev, c => s"java.lang.Math.${funcName}($c)")
  }
}

abstract class UnaryLogExpression(f: Double => Double, name: String)
    extends UnaryMathExpression(f, name) {

  override def nullable: Boolean = true

  // values less than or equal to yAsymptote eval to null in Hive, instead of NaN or -Infinity
  protected val yAsymptote: Double = 0.0

  protected override def nullSafeEval(input: Any): Any = {
    val d = input.asInstanceOf[Double]
    if (d <= yAsymptote) null else f(d)
  }

  override def doGenCode(ctx: CodegenContext, ev: ExprCode): ExprCode = {
    nullSafeCodeGen(ctx, ev, c =>
      s"""
        if ($c <= $yAsymptote) {
          ${ev.isNull} = true;
        } else {
          ${ev.value} = java.lang.Math.${funcName}($c);
        }
      """
    )
  }
}

/**
 * A binary expression specifically for math functions that take two `Double`s as input and returns
 * a `Double`.
 *
 * @param f The math function.
 * @param name The short name of the function
 */
abstract class BinaryMathExpression(f: (Double, Double) => Double, name: String)
  extends BinaryExpression with Serializable with ImplicitCastInputTypes {

  override def inputTypes: Seq[DataType] = Seq(DoubleType, DoubleType)

  override def toString: String = s"$name($left, $right)"

  override def prettyName: String = name

  override def dataType: DataType = DoubleType

  protected override def nullSafeEval(input1: Any, input2: Any): Any = {
    f(input1.asInstanceOf[Double], input2.asInstanceOf[Double])
  }

  override def doGenCode(ctx: CodegenContext, ev: ExprCode): ExprCode = {
    defineCodeGen(ctx, ev, (c1, c2) => s"java.lang.Math.${name.toLowerCase}($c1, $c2)")
  }
}

////////////////////////////////////////////////////////////////////////////////////////////////////
////////////////////////////////////////////////////////////////////////////////////////////////////
// Leaf math functions
////////////////////////////////////////////////////////////////////////////////////////////////////
////////////////////////////////////////////////////////////////////////////////////////////////////

/**
 * Euler's number. Note that there is no code generation because this is only
 * evaluated by the optimizer during constant folding.
 */
@ExpressionDescription(
  usage = "_FUNC_() - Returns Euler's number, e.",
  extended = """
    Examples:
      > SELECT _FUNC_();
       2.718281828459045
  """)
case class EulerNumber() extends LeafMathExpression(math.E, "E")

/**
 * Pi. Note that there is no code generation because this is only
 * evaluated by the optimizer during constant folding.
 */
@ExpressionDescription(
  usage = "_FUNC_() - Returns pi.",
  extended = """
    Examples:
      > SELECT _FUNC_();
       3.141592653589793
  """)
case class Pi() extends LeafMathExpression(math.Pi, "PI")

////////////////////////////////////////////////////////////////////////////////////////////////////
////////////////////////////////////////////////////////////////////////////////////////////////////
// Unary math functions
////////////////////////////////////////////////////////////////////////////////////////////////////
////////////////////////////////////////////////////////////////////////////////////////////////////

// scalastyle:off line.size.limit
@ExpressionDescription(
  usage = "_FUNC_(expr) - Returns the inverse cosine (a.k.a. arccosine) of `expr` if -1<=`expr`<=1 or NaN otherwise.",
  extended = """
    Examples:
      > SELECT _FUNC_(1);
       0.0
      > SELECT _FUNC_(2);
       NaN
  """)
// scalastyle:on line.size.limit
case class Acos(child: Expression) extends UnaryMathExpression(math.acos, "ACOS")

// scalastyle:off line.size.limit
@ExpressionDescription(
  usage = "_FUNC_(expr) - Returns the inverse sine (a.k.a. arcsine) the arc sin of `expr` if -1<=`expr`<=1 or NaN otherwise.",
  extended = """
    Examples:
      > SELECT _FUNC_(0);
       0.0
      > SELECT _FUNC_(2);
       NaN
  """)
// scalastyle:on line.size.limit
case class Asin(child: Expression) extends UnaryMathExpression(math.asin, "ASIN")

// scalastyle:off line.size.limit
@ExpressionDescription(
  usage = "_FUNC_(expr) - Returns the inverse tangent (a.k.a. arctangent).",
  extended = """
    Examples:
      > SELECT _FUNC_(0);
       0.0
  """)
// scalastyle:on line.size.limit
case class Atan(child: Expression) extends UnaryMathExpression(math.atan, "ATAN")

@ExpressionDescription(
  usage = "_FUNC_(expr) - Returns the cube root of `expr`.",
  extended = """
    Examples:
      > SELECT _FUNC_(27.0);
       3.0
  """)
case class Cbrt(child: Expression) extends UnaryMathExpression(math.cbrt, "CBRT")

@ExpressionDescription(
  usage = "_FUNC_(expr) - Returns the smallest integer not smaller than `expr`.",
  extended = """
    Examples:
      > SELECT _FUNC_(-0.1);
       0
      > SELECT _FUNC_(5);
       5
  """)
case class Ceil(child: Expression) extends UnaryMathExpression(math.ceil, "CEIL") {
  override def dataType: DataType = child.dataType match {
    case dt @ DecimalType.Fixed(_, 0) => dt
    case DecimalType.Fixed(precision, scale) =>
      val boundedPrecision = if (precision < scale) 1 else precision - scale + 1
      DecimalType.bounded(boundedPrecision, 0)
    case _ => LongType
  }

  override def inputTypes: Seq[AbstractDataType] =
    Seq(TypeCollection(DoubleType, DecimalType))

  protected override def nullSafeEval(input: Any): Any = child.dataType match {
    case DoubleType => f(input.asInstanceOf[Double]).toLong
    case DecimalType.Fixed(precision, scale) => input.asInstanceOf[Decimal].ceil
  }

  override def doGenCode(ctx: CodegenContext, ev: ExprCode): ExprCode = {
    child.dataType match {
      case DecimalType.Fixed(_, 0) => defineCodeGen(ctx, ev, c => s"$c")
      case DecimalType.Fixed(precision, scale) =>
        defineCodeGen(ctx, ev, c => s"$c.ceil()")
      case _ => defineCodeGen(ctx, ev, c => s"(long)(java.lang.Math.${funcName}($c))")
    }
  }
}

@ExpressionDescription(
  usage = "_FUNC_(expr) - Returns the cosine of `expr`.",
  extended = """
    Examples:
      > SELECT _FUNC_(0);
       1.0
  """)
case class Cos(child: Expression) extends UnaryMathExpression(math.cos, "COS")

@ExpressionDescription(
  usage = "_FUNC_(expr) - Returns the hyperbolic cosine of `expr`.",
  extended = """
    Examples:
      > SELECT _FUNC_(0);
       1.0
  """)
case class Cosh(child: Expression) extends UnaryMathExpression(math.cosh, "COSH")

/**
 * Convert a num from one base to another
 *
 * @param numExpr the number to be converted
 * @param fromBaseExpr from which base
 * @param toBaseExpr to which base
 */
@ExpressionDescription(
  usage = "_FUNC_(num, from_base, to_base) - Convert `num` from `from_base` to `to_base`.",
  extended = """
    Examples:
      > SELECT _FUNC_('100', 2, 10);
       4
      > SELECT _FUNC_(-10, 16, -10);
       16
  """)
case class Conv(numExpr: Expression, fromBaseExpr: Expression, toBaseExpr: Expression)
  extends TernaryExpression with ImplicitCastInputTypes {

  override def children: Seq[Expression] = Seq(numExpr, fromBaseExpr, toBaseExpr)
  override def inputTypes: Seq[AbstractDataType] = Seq(StringType, IntegerType, IntegerType)
  override def dataType: DataType = StringType
  override def nullable: Boolean = true

  override def nullSafeEval(num: Any, fromBase: Any, toBase: Any): Any = {
    NumberConverter.convert(
      num.asInstanceOf[UTF8String].getBytes,
      fromBase.asInstanceOf[Int],
      toBase.asInstanceOf[Int])
  }

  override def doGenCode(ctx: CodegenContext, ev: ExprCode): ExprCode = {
    val numconv = NumberConverter.getClass.getName.stripSuffix("$")
    nullSafeCodeGen(ctx, ev, (num, from, to) =>
      s"""
       ${ev.value} = $numconv.convert($num.getBytes(), $from, $to);
       if (${ev.value} == null) {
         ${ev.isNull} = true;
       }
       """
    )
  }
}

@ExpressionDescription(
  usage = "_FUNC_(expr) - Returns e to the power of `expr`.",
  extended = """
    Examples:
      > SELECT _FUNC_(0);
       1.0
  """)
case class Exp(child: Expression) extends UnaryMathExpression(math.exp, "EXP")

@ExpressionDescription(
  usage = "_FUNC_(expr) - Returns exp(`expr`) - 1.",
  extended = """
    Examples:
      > SELECT _FUNC_(0);
       0.0
  """)
case class Expm1(child: Expression) extends UnaryMathExpression(math.expm1, "EXPM1")

@ExpressionDescription(
  usage = "_FUNC_(expr) - Returns the largest integer not greater than `expr`.",
  extended = """
    Examples:
      > SELECT _FUNC_(-0.1);
       -1
      > SELECT _FUNC_(5);
       5
  """)
case class Floor(child: Expression) extends UnaryMathExpression(math.floor, "FLOOR") {
  override def dataType: DataType = child.dataType match {
    case dt @ DecimalType.Fixed(_, 0) => dt
    case DecimalType.Fixed(precision, scale) =>
      val boundedPrecision = if (precision < scale) 1 else precision - scale + 1
      DecimalType.bounded(boundedPrecision, 0)
    case _ => LongType
  }

  override def inputTypes: Seq[AbstractDataType] =
    Seq(TypeCollection(DoubleType, DecimalType))

  protected override def nullSafeEval(input: Any): Any = child.dataType match {
    case DoubleType => f(input.asInstanceOf[Double]).toLong
    case DecimalType.Fixed(precision, scale) => input.asInstanceOf[Decimal].floor
  }

  override def doGenCode(ctx: CodegenContext, ev: ExprCode): ExprCode = {
    child.dataType match {
      case DecimalType.Fixed(_, 0) => defineCodeGen(ctx, ev, c => s"$c")
      case DecimalType.Fixed(precision, scale) =>
        defineCodeGen(ctx, ev, c => s"$c.floor()")
      case _ => defineCodeGen(ctx, ev, c => s"(long)(java.lang.Math.${funcName}($c))")
    }
  }
}

object Factorial {

  def factorial(n: Int): Long = {
    if (n < factorials.length) factorials(n) else Long.MaxValue
  }

  private val factorials: Array[Long] = Array[Long](
    1,
    1,
    2,
    6,
    24,
    120,
    720,
    5040,
    40320,
    362880,
    3628800,
    39916800,
    479001600,
    6227020800L,
    87178291200L,
    1307674368000L,
    20922789888000L,
    355687428096000L,
    6402373705728000L,
    121645100408832000L,
    2432902008176640000L
  )
}

@ExpressionDescription(
  usage = "_FUNC_(expr) - Returns the factorial of `expr`. `expr` is [0..20]. Otherwise, null.",
  extended = """
    Examples:
      > SELECT _FUNC_(5);
       120
  """)
case class Factorial(child: Expression) extends UnaryExpression with ImplicitCastInputTypes {

  override def inputTypes: Seq[DataType] = Seq(IntegerType)

  override def dataType: DataType = LongType

  // If the value not in the range of [0, 20], it still will be null, so set it to be true here.
  override def nullable: Boolean = true

  protected override def nullSafeEval(input: Any): Any = {
    val value = input.asInstanceOf[jl.Integer]
    if (value > 20 || value < 0) {
      null
    } else {
      Factorial.factorial(value)
    }
  }

  override def doGenCode(ctx: CodegenContext, ev: ExprCode): ExprCode = {
    nullSafeCodeGen(ctx, ev, eval => {
      s"""
        if ($eval > 20 || $eval < 0) {
          ${ev.isNull} = true;
        } else {
          ${ev.value} =
            org.apache.spark.sql.catalyst.expressions.Factorial.factorial($eval);
        }
      """
    })
  }
}

@ExpressionDescription(
  usage = "_FUNC_(expr) - Returns the natural logarithm (base e) of `expr`.",
  extended = """
    Examples:
      > SELECT _FUNC_(1);
       0.0
  """)
case class Log(child: Expression) extends UnaryLogExpression(math.log, "LOG")

@ExpressionDescription(
  usage = "_FUNC_(expr) - Returns the logarithm of `expr` with base 2.",
  extended = """
    Examples:
      > SELECT _FUNC_(2);
       1.0
  """)
case class Log2(child: Expression)
  extends UnaryLogExpression((x: Double) => math.log(x) / math.log(2), "LOG2") {
  override def doGenCode(ctx: CodegenContext, ev: ExprCode): ExprCode = {
    nullSafeCodeGen(ctx, ev, c =>
      s"""
        if ($c <= $yAsymptote) {
          ${ev.isNull} = true;
        } else {
          ${ev.value} = java.lang.Math.log($c) / java.lang.Math.log(2);
        }
      """
    )
  }
}

@ExpressionDescription(
  usage = "_FUNC_(expr) - Returns the logarithm of `expr` with base 10.",
  extended = """
    Examples:
      > SELECT _FUNC_(10);
       1.0
  """)
case class Log10(child: Expression) extends UnaryLogExpression(math.log10, "LOG10")

@ExpressionDescription(
  usage = "_FUNC_(expr) - Returns log(1 + `expr`).",
  extended = """
    Examples:
      > SELECT _FUNC_(0);
       0.0
  """)
case class Log1p(child: Expression) extends UnaryLogExpression(math.log1p, "LOG1P") {
  protected override val yAsymptote: Double = -1.0
}

// scalastyle:off line.size.limit
@ExpressionDescription(
  usage = "_FUNC_(expr) - Returns the double value that is closest in value to the argument and is equal to a mathematical integer.",
  extended = """
    Examples:
      > SELECT _FUNC_(12.3456);
       12.0
  """)
// scalastyle:on line.size.limit
case class Rint(child: Expression) extends UnaryMathExpression(math.rint, "ROUND") {
  override def funcName: String = "rint"
}

@ExpressionDescription(
  usage = "_FUNC_(expr) - Returns -1.0, 0.0 or 1.0 as `expr` is negative, 0 or positive.",
  extended = """
    Examples:
      > SELECT _FUNC_(40);
       1.0
  """)
case class Signum(child: Expression) extends UnaryMathExpression(math.signum, "SIGNUM")

@ExpressionDescription(
  usage = "_FUNC_(expr) - Returns the sine of `expr`.",
  extended = """
    Examples:
      > SELECT _FUNC_(0);
       0.0
  """)
case class Sin(child: Expression) extends UnaryMathExpression(math.sin, "SIN")

@ExpressionDescription(
  usage = "_FUNC_(expr) - Returns the hyperbolic sine of `expr`.",
  extended = """
    Examples:
      > SELECT _FUNC_(0);
       0.0
  """)
case class Sinh(child: Expression) extends UnaryMathExpression(math.sinh, "SINH")

@ExpressionDescription(
  usage = "_FUNC_(expr) - Returns the square root of `expr`.",
  extended = """
    Examples:
      > SELECT _FUNC_(4);
       2.0
  """)
case class Sqrt(child: Expression) extends UnaryMathExpression(math.sqrt, "SQRT")

@ExpressionDescription(
  usage = "_FUNC_(expr) - Returns the tangent of `expr`.",
  extended = """
    Examples:
      > SELECT _FUNC_(0);
       0.0
  """)
case class Tan(child: Expression) extends UnaryMathExpression(math.tan, "TAN")

@ExpressionDescription(
  usage = "_FUNC_(expr) - Returns the hyperbolic tangent of `expr`.",
  extended = """
    Examples:
      > SELECT _FUNC_(0);
       0.0
  """)
case class Tanh(child: Expression) extends UnaryMathExpression(math.tanh, "TANH")

@ExpressionDescription(
  usage = "_FUNC_(expr) - Converts radians to degrees.",
  extended = """
    Examples:
      > SELECT _FUNC_(3.141592653589793);
       180.0
  """)
case class ToDegrees(child: Expression) extends UnaryMathExpression(math.toDegrees, "DEGREES") {
  override def funcName: String = "toDegrees"
}

@ExpressionDescription(
  usage = "_FUNC_(expr) - Converts degrees to radians.",
  extended = """
    Examples:
      > SELECT _FUNC_(180);
       3.141592653589793
  """)
case class ToRadians(child: Expression) extends UnaryMathExpression(math.toRadians, "RADIANS") {
  override def funcName: String = "toRadians"
}

// scalastyle:off line.size.limit
@ExpressionDescription(
  usage = "_FUNC_(expr) - Returns the string representation of the long value `expr` represented in binary.",
  extended = """
    Examples:
      > SELECT _FUNC_(13);
       1101
      > SELECT _FUNC_(-13);
       1111111111111111111111111111111111111111111111111111111111110011
      > SELECT _FUNC_(13.3);
       1101
  """)
// scalastyle:on line.size.limit
case class Bin(child: Expression)
  extends UnaryExpression with Serializable with ImplicitCastInputTypes {

  override def inputTypes: Seq[DataType] = Seq(LongType)
  override def dataType: DataType = StringType

  protected override def nullSafeEval(input: Any): Any =
    UTF8String.fromString(jl.Long.toBinaryString(input.asInstanceOf[Long]))

  override def doGenCode(ctx: CodegenContext, ev: ExprCode): ExprCode = {
    defineCodeGen(ctx, ev, (c) =>
      s"UTF8String.fromString(java.lang.Long.toBinaryString($c))")
  }
}

object Hex {
  val hexDigits = Array[Char](
    '0', '1', '2', '3', '4', '5', '6', '7', '8', '9', 'A', 'B', 'C', 'D', 'E', 'F'
  ).map(_.toByte)

  // lookup table to translate '0' -> 0 ... 'F'/'f' -> 15
  val unhexDigits = {
    val array = Array.fill[Byte](128)(-1)
    (0 to 9).foreach(i => array('0' + i) = i.toByte)
    (0 to 5).foreach(i => array('A' + i) = (i + 10).toByte)
    (0 to 5).foreach(i => array('a' + i) = (i + 10).toByte)
    array
  }

  def hex(bytes: Array[Byte]): UTF8String = {
    val length = bytes.length
    val value = new Array[Byte](length * 2)
    var i = 0
    while (i < length) {
      value(i * 2) = Hex.hexDigits((bytes(i) & 0xF0) >> 4)
      value(i * 2 + 1) = Hex.hexDigits(bytes(i) & 0x0F)
      i += 1
    }
    UTF8String.fromBytes(value)
  }

  def hex(num: Long): UTF8String = {
    // Extract the hex digits of num into value[] from right to left
    val value = new Array[Byte](16)
    var numBuf = num
    var len = 0
    do {
      len += 1
      value(value.length - len) = Hex.hexDigits((numBuf & 0xF).toInt)
      numBuf >>>= 4
    } while (numBuf != 0)
    UTF8String.fromBytes(java.util.Arrays.copyOfRange(value, value.length - len, value.length))
  }

  def unhex(bytes: Array[Byte]): Array[Byte] = {
    val out = new Array[Byte]((bytes.length + 1) >> 1)
    var i = 0
    if ((bytes.length & 0x01) != 0) {
      // padding with '0'
      if (bytes(0) < 0) {
        return null
      }
      val v = Hex.unhexDigits(bytes(0))
      if (v == -1) {
        return null
      }
      out(0) = v
      i += 1
    }
    // two characters form the hex value.
    while (i < bytes.length) {
      if (bytes(i) < 0 || bytes(i + 1) < 0) {
        return null
      }
      val first = Hex.unhexDigits(bytes(i))
      val second = Hex.unhexDigits(bytes(i + 1))
      if (first == -1 || second == -1) {
        return null
      }
      out(i / 2) = (((first << 4) | second) & 0xFF).toByte
      i += 2
    }
    out
  }
}

/**
 * If the argument is an INT or binary, hex returns the number as a STRING in hexadecimal format.
 * Otherwise if the number is a STRING, it converts each character into its hex representation
 * and returns the resulting STRING. Negative numbers would be treated as two's complement.
 */
@ExpressionDescription(
  usage = "_FUNC_(expr) - Converts `expr` to hexadecimal.",
  extended = """
    Examples:
      > SELECT _FUNC_(17);
       11
      > SELECT _FUNC_('Spark SQL');
       537061726B2053514C
  """)
case class Hex(child: Expression) extends UnaryExpression with ImplicitCastInputTypes {

  override def inputTypes: Seq[AbstractDataType] =
    Seq(TypeCollection(LongType, BinaryType, StringType))

  override def dataType: DataType = StringType

  protected override def nullSafeEval(num: Any): Any = child.dataType match {
    case LongType => Hex.hex(num.asInstanceOf[Long])
    case BinaryType => Hex.hex(num.asInstanceOf[Array[Byte]])
    case StringType => Hex.hex(num.asInstanceOf[UTF8String].getBytes)
  }

  override protected def doGenCode(ctx: CodegenContext, ev: ExprCode): ExprCode = {
    nullSafeCodeGen(ctx, ev, (c) => {
      val hex = Hex.getClass.getName.stripSuffix("$")
      s"${ev.value} = " + (child.dataType match {
        case StringType => s"""$hex.hex($c.getBytes());"""
        case _ => s"""$hex.hex($c);"""
      })
    })
  }
}

/**
 * Performs the inverse operation of HEX.
 * Resulting characters are returned as a byte array.
 */
@ExpressionDescription(
  usage = "_FUNC_(expr) - Converts hexadecimal `expr` to binary.",
  extended = """
    Examples:
      > SELECT decode(_FUNC_('537061726B2053514C'), 'UTF-8');
       Spark SQL
  """)
case class Unhex(child: Expression) extends UnaryExpression with ImplicitCastInputTypes {

  override def inputTypes: Seq[AbstractDataType] = Seq(StringType)

  override def nullable: Boolean = true
  override def dataType: DataType = BinaryType

  protected override def nullSafeEval(num: Any): Any =
    Hex.unhex(num.asInstanceOf[UTF8String].getBytes)

  override protected def doGenCode(ctx: CodegenContext, ev: ExprCode): ExprCode = {
    nullSafeCodeGen(ctx, ev, (c) => {
      val hex = Hex.getClass.getName.stripSuffix("$")
      s"""
        ${ev.value} = $hex.unhex($c.getBytes());
        ${ev.isNull} = ${ev.value} == null;
       """
    })
  }
}


////////////////////////////////////////////////////////////////////////////////////////////////////
////////////////////////////////////////////////////////////////////////////////////////////////////
// Binary math functions
////////////////////////////////////////////////////////////////////////////////////////////////////
////////////////////////////////////////////////////////////////////////////////////////////////////

// scalastyle:off line.size.limit
@ExpressionDescription(
  usage = "_FUNC_(expr1, expr2) - Returns the angle in radians between the positive x-axis of a plane and the point given by the coordinates (`expr1`, `expr2`).",
  extended = """
    Examples:
      > SELECT _FUNC_(0, 0);
       0.0
  """)
// scalastyle:on line.size.limit
case class Atan2(left: Expression, right: Expression)
  extends BinaryMathExpression(math.atan2, "ATAN2") {

  protected override def nullSafeEval(input1: Any, input2: Any): Any = {
    // With codegen, the values returned by -0.0 and 0.0 are different. Handled with +0.0
    math.atan2(input1.asInstanceOf[Double] + 0.0, input2.asInstanceOf[Double] + 0.0)
  }

  override def doGenCode(ctx: CodegenContext, ev: ExprCode): ExprCode = {
    defineCodeGen(ctx, ev, (c1, c2) => s"java.lang.Math.atan2($c1 + 0.0, $c2 + 0.0)")
  }
}

@ExpressionDescription(
  usage = "_FUNC_(expr1, expr2) - Raises `expr1` to the power of `expr2`.",
  extended = """
    Examples:
      > SELECT _FUNC_(2, 3);
       8.0
  """)
case class Pow(left: Expression, right: Expression)
  extends BinaryMathExpression(math.pow, "POWER") {
  override def doGenCode(ctx: CodegenContext, ev: ExprCode): ExprCode = {
    defineCodeGen(ctx, ev, (c1, c2) => s"java.lang.Math.pow($c1, $c2)")
  }
}


/**
 * Bitwise left shift.
 *
 * @param left the base number to shift.
 * @param right number of bits to left shift.
 */
@ExpressionDescription(
  usage = "_FUNC_(base, expr) - Bitwise left shift.",
  extended = """
    Examples:
      > SELECT _FUNC_(2, 1);
       4
  """)
case class ShiftLeft(left: Expression, right: Expression)
  extends BinaryExpression with ImplicitCastInputTypes {

  override def inputTypes: Seq[AbstractDataType] =
    Seq(TypeCollection(IntegerType, LongType), IntegerType)

  override def dataType: DataType = left.dataType

  protected override def nullSafeEval(input1: Any, input2: Any): Any = {
    input1 match {
      case l: jl.Long => l << input2.asInstanceOf[jl.Integer]
      case i: jl.Integer => i << input2.asInstanceOf[jl.Integer]
    }
  }

  override protected def doGenCode(ctx: CodegenContext, ev: ExprCode): ExprCode = {
    defineCodeGen(ctx, ev, (left, right) => s"$left << $right")
  }
}


/**
 * Bitwise (signed) right shift.
 *
 * @param left the base number to shift.
 * @param right number of bits to right shift.
 */
@ExpressionDescription(
  usage = "_FUNC_(base, expr) - Bitwise (signed) right shift.",
  extended = """
    Examples:
      > SELECT _FUNC_(4, 1);
       2
  """)
case class ShiftRight(left: Expression, right: Expression)
  extends BinaryExpression with ImplicitCastInputTypes {

  override def inputTypes: Seq[AbstractDataType] =
    Seq(TypeCollection(IntegerType, LongType), IntegerType)

  override def dataType: DataType = left.dataType

  protected override def nullSafeEval(input1: Any, input2: Any): Any = {
    input1 match {
      case l: jl.Long => l >> input2.asInstanceOf[jl.Integer]
      case i: jl.Integer => i >> input2.asInstanceOf[jl.Integer]
    }
  }

  override protected def doGenCode(ctx: CodegenContext, ev: ExprCode): ExprCode = {
    defineCodeGen(ctx, ev, (left, right) => s"$left >> $right")
  }
}


/**
 * Bitwise unsigned right shift, for integer and long data type.
 *
 * @param left the base number.
 * @param right the number of bits to right shift.
 */
@ExpressionDescription(
  usage = "_FUNC_(base, expr) - Bitwise unsigned right shift.",
  extended = """
    Examples:
      > SELECT _FUNC_(4, 1);
       2
  """)
case class ShiftRightUnsigned(left: Expression, right: Expression)
  extends BinaryExpression with ImplicitCastInputTypes {

  override def inputTypes: Seq[AbstractDataType] =
    Seq(TypeCollection(IntegerType, LongType), IntegerType)

  override def dataType: DataType = left.dataType

  protected override def nullSafeEval(input1: Any, input2: Any): Any = {
    input1 match {
      case l: jl.Long => l >>> input2.asInstanceOf[jl.Integer]
      case i: jl.Integer => i >>> input2.asInstanceOf[jl.Integer]
    }
  }

  override protected def doGenCode(ctx: CodegenContext, ev: ExprCode): ExprCode = {
    defineCodeGen(ctx, ev, (left, right) => s"$left >>> $right")
  }
}

@ExpressionDescription(
  usage = "_FUNC_(expr1, expr2) - Returns sqrt(`expr1`**2 + `expr2`**2).",
  extended = """
    Examples:
      > SELECT _FUNC_(3, 4);
       5.0
  """)
case class Hypot(left: Expression, right: Expression)
  extends BinaryMathExpression(math.hypot, "HYPOT")


/**
 * Computes the logarithm of a number.
 *
 * @param left the logarithm base, default to e.
 * @param right the number to compute the logarithm of.
 */
@ExpressionDescription(
  usage = "_FUNC_(base, expr) - Returns the logarithm of `expr` with `base`.",
  extended = """
    Examples:
      > SELECT _FUNC_(10, 100);
       2.0
  """)
case class Logarithm(left: Expression, right: Expression)
  extends BinaryMathExpression((c1, c2) => math.log(c2) / math.log(c1), "LOG") {

  /**
   * Natural log, i.e. using e as the base.
   */
  def this(child: Expression) = {
    this(EulerNumber(), child)
  }

  override def nullable: Boolean = true

  protected override def nullSafeEval(input1: Any, input2: Any): Any = {
    val dLeft = input1.asInstanceOf[Double]
    val dRight = input2.asInstanceOf[Double]
    // Unlike Hive, we support Log base in (0.0, 1.0]
    if (dLeft <= 0.0 || dRight <= 0.0) null else math.log(dRight) / math.log(dLeft)
  }

  override def doGenCode(ctx: CodegenContext, ev: ExprCode): ExprCode = {
    if (left.isInstanceOf[EulerNumber]) {
      nullSafeCodeGen(ctx, ev, (c1, c2) =>
        s"""
          if ($c2 <= 0.0) {
            ${ev.isNull} = true;
          } else {
            ${ev.value} = java.lang.Math.log($c2);
          }
        """)
    } else {
      nullSafeCodeGen(ctx, ev, (c1, c2) =>
        s"""
          if ($c1 <= 0.0 || $c2 <= 0.0) {
            ${ev.isNull} = true;
          } else {
            ${ev.value} = java.lang.Math.log($c2) / java.lang.Math.log($c1);
          }
        """)
    }
  }
}

/**
 * Round the `child`'s result to `scale` decimal place when `scale` >= 0
 * or round at integral part when `scale` < 0.
 *
 * Child of IntegralType would round to itself when `scale` >= 0.
 * Child of FractionalType whose value is NaN or Infinite would always round to itself.
 *
 * Round's dataType would always equal to `child`'s dataType except for DecimalType,
 * which would lead scale decrease from the origin DecimalType.
 *
 * @param child expr to be round, all [[NumericType]] is allowed as Input
 * @param scale new scale to be round to, this should be a constant int at runtime
 * @param mode rounding mode (e.g. HALF_UP, HALF_UP)
 * @param modeStr rounding mode string name (e.g. "ROUND_HALF_UP", "ROUND_HALF_EVEN")
 */
abstract class RoundBase(child: Expression, scale: Expression,
    mode: BigDecimal.RoundingMode.Value, modeStr: String)
  extends BinaryExpression with Serializable with ImplicitCastInputTypes {

  override def left: Expression = child
  override def right: Expression = scale

  // round of Decimal would eval to null if it fails to `changePrecision`
  override def nullable: Boolean = true

  override def foldable: Boolean = child.foldable

  override lazy val dataType: DataType = child.dataType match {
    // if the new scale is bigger which means we are scaling up,
    // keep the original scale as `Decimal` does
    case DecimalType.Fixed(p, s) => DecimalType(p, if (_scale > s) s else _scale)
    case t => t
  }

  override def inputTypes: Seq[AbstractDataType] = Seq(NumericType, IntegerType)

  override def checkInputDataTypes(): TypeCheckResult = {
    super.checkInputDataTypes() match {
      case TypeCheckSuccess =>
        if (scale.foldable) {
          TypeCheckSuccess
        } else {
          TypeCheckFailure("Only foldable Expression is allowed for scale arguments")
        }
      case f => f
    }
  }

  // Avoid repeated evaluation since `scale` is a constant int,
  // avoid unnecessary `child` evaluation in both codegen and non-codegen eval
  // by checking if scaleV == null as well.
  private lazy val scaleV: Any = scale.eval(EmptyRow)
  private lazy val _scale: Int = scaleV.asInstanceOf[Int]

  override def eval(input: InternalRow): Any = {
    if (scaleV == null) { // if scale is null, no need to eval its child at all
      null
    } else {
      val evalE = child.eval(input)
      if (evalE == null) {
        null
      } else {
        nullSafeEval(evalE)
      }
    }
  }

  // not overriding since _scale is a constant int at runtime
  def nullSafeEval(input1: Any): Any = {
    dataType match {
      case DecimalType.Fixed(_, s) =>
        val decimal = input1.asInstanceOf[Decimal]
<<<<<<< HEAD
        decimal.toPrecision(decimal.precision, _scale, mode).orNull
=======
        if (decimal.changePrecision(decimal.precision, s, mode)) decimal else null
>>>>>>> e49c997f
      case ByteType =>
        BigDecimal(input1.asInstanceOf[Byte]).setScale(_scale, mode).toByte
      case ShortType =>
        BigDecimal(input1.asInstanceOf[Short]).setScale(_scale, mode).toShort
      case IntegerType =>
        BigDecimal(input1.asInstanceOf[Int]).setScale(_scale, mode).toInt
      case LongType =>
        BigDecimal(input1.asInstanceOf[Long]).setScale(_scale, mode).toLong
      case FloatType =>
        val f = input1.asInstanceOf[Float]
        if (f.isNaN || f.isInfinite) {
          f
        } else {
          BigDecimal(f.toDouble).setScale(_scale, mode).toFloat
        }
      case DoubleType =>
        val d = input1.asInstanceOf[Double]
        if (d.isNaN || d.isInfinite) {
          d
        } else {
          BigDecimal(d).setScale(_scale, mode).toDouble
        }
    }
  }

  override def doGenCode(ctx: CodegenContext, ev: ExprCode): ExprCode = {
    val ce = child.genCode(ctx)

    val evaluationCode = dataType match {
      case DecimalType.Fixed(_, s) =>
        s"""
        if (${ce.value}.changePrecision(${ce.value}.precision(), ${s},
            java.math.BigDecimal.${modeStr})) {
          ${ev.value} = ${ce.value};
        } else {
          ${ev.isNull} = true;
        }"""
      case ByteType =>
        if (_scale < 0) {
          s"""
          ${ev.value} = new java.math.BigDecimal(${ce.value}).
            setScale(${_scale}, java.math.BigDecimal.${modeStr}).byteValue();"""
        } else {
          s"${ev.value} = ${ce.value};"
        }
      case ShortType =>
        if (_scale < 0) {
          s"""
          ${ev.value} = new java.math.BigDecimal(${ce.value}).
            setScale(${_scale}, java.math.BigDecimal.${modeStr}).shortValue();"""
        } else {
          s"${ev.value} = ${ce.value};"
        }
      case IntegerType =>
        if (_scale < 0) {
          s"""
          ${ev.value} = new java.math.BigDecimal(${ce.value}).
            setScale(${_scale}, java.math.BigDecimal.${modeStr}).intValue();"""
        } else {
          s"${ev.value} = ${ce.value};"
        }
      case LongType =>
        if (_scale < 0) {
          s"""
          ${ev.value} = new java.math.BigDecimal(${ce.value}).
            setScale(${_scale}, java.math.BigDecimal.${modeStr}).longValue();"""
        } else {
          s"${ev.value} = ${ce.value};"
        }
      case FloatType => // if child eval to NaN or Infinity, just return it.
        s"""
          if (Float.isNaN(${ce.value}) || Float.isInfinite(${ce.value})) {
            ${ev.value} = ${ce.value};
          } else {
            ${ev.value} = java.math.BigDecimal.valueOf(${ce.value}).
              setScale(${_scale}, java.math.BigDecimal.${modeStr}).floatValue();
          }"""
      case DoubleType => // if child eval to NaN or Infinity, just return it.
        s"""
          if (Double.isNaN(${ce.value}) || Double.isInfinite(${ce.value})) {
            ${ev.value} = ${ce.value};
          } else {
            ${ev.value} = java.math.BigDecimal.valueOf(${ce.value}).
              setScale(${_scale}, java.math.BigDecimal.${modeStr}).doubleValue();
          }"""
    }

    if (scaleV == null) { // if scale is null, no need to eval its child at all
      ev.copy(code = s"""
        boolean ${ev.isNull} = true;
        ${ctx.javaType(dataType)} ${ev.value} = ${ctx.defaultValue(dataType)};""")
    } else {
      ev.copy(code = s"""
        ${ce.code}
        boolean ${ev.isNull} = ${ce.isNull};
        ${ctx.javaType(dataType)} ${ev.value} = ${ctx.defaultValue(dataType)};
        if (!${ev.isNull}) {
          $evaluationCode
        }""")
    }
  }
}

/**
 * Round an expression to d decimal places using HALF_UP rounding mode.
 * round(2.5) == 3.0, round(3.5) == 4.0.
 */
// scalastyle:off line.size.limit
@ExpressionDescription(
  usage = "_FUNC_(expr, d) - Returns `expr` rounded to `d` decimal places using HALF_UP rounding mode.",
  extended = """
    Examples:
      > SELECT _FUNC_(2.5, 0);
       3.0
  """)
// scalastyle:on line.size.limit
case class Round(child: Expression, scale: Expression)
  extends RoundBase(child, scale, BigDecimal.RoundingMode.HALF_UP, "ROUND_HALF_UP")
    with Serializable with ImplicitCastInputTypes {
  def this(child: Expression) = this(child, Literal(0))
}

/**
 * Round an expression to d decimal places using HALF_EVEN rounding mode,
 * also known as Gaussian rounding or bankers' rounding.
 * round(2.5) = 2.0, round(3.5) = 4.0.
 */
// scalastyle:off line.size.limit
@ExpressionDescription(
  usage = "_FUNC_(expr, d) - Returns `expr` rounded to `d` decimal places using HALF_EVEN rounding mode.",
  extended = """
    Examples:
      > SELECT _FUNC_(2.5, 0);
       2.0
  """)
// scalastyle:on line.size.limit
case class BRound(child: Expression, scale: Expression)
  extends RoundBase(child, scale, BigDecimal.RoundingMode.HALF_EVEN, "ROUND_HALF_EVEN")
    with Serializable with ImplicitCastInputTypes {
  def this(child: Expression) = this(child, Literal(0))
}<|MERGE_RESOLUTION|>--- conflicted
+++ resolved
@@ -225,8 +225,7 @@
   override def dataType: DataType = child.dataType match {
     case dt @ DecimalType.Fixed(_, 0) => dt
     case DecimalType.Fixed(precision, scale) =>
-      val boundedPrecision = if (precision < scale) 1 else precision - scale + 1
-      DecimalType.bounded(boundedPrecision, 0)
+      DecimalType.bounded(precision - scale + 1, 0)
     case _ => LongType
   }
 
@@ -341,8 +340,7 @@
   override def dataType: DataType = child.dataType match {
     case dt @ DecimalType.Fixed(_, 0) => dt
     case DecimalType.Fixed(precision, scale) =>
-      val boundedPrecision = if (precision < scale) 1 else precision - scale + 1
-      DecimalType.bounded(boundedPrecision, 0)
+      DecimalType.bounded(precision - scale + 1, 0)
     case _ => LongType
   }
 
@@ -1026,11 +1024,7 @@
     dataType match {
       case DecimalType.Fixed(_, s) =>
         val decimal = input1.asInstanceOf[Decimal]
-<<<<<<< HEAD
-        decimal.toPrecision(decimal.precision, _scale, mode).orNull
-=======
         if (decimal.changePrecision(decimal.precision, s, mode)) decimal else null
->>>>>>> e49c997f
       case ByteType =>
         BigDecimal(input1.asInstanceOf[Byte]).setScale(_scale, mode).toByte
       case ShortType =>
