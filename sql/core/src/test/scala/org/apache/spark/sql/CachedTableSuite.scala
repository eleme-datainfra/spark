--- conflicted
+++ resolved
@@ -24,13 +24,8 @@
 import org.scalatest.concurrent.Eventually._
 
 import org.apache.spark.CleanerListener
-<<<<<<< HEAD
-import org.apache.spark.sql.catalyst.expressions.{Expression, SubqueryExpression}
-import org.apache.spark.sql.catalyst.plans.logical.LogicalPlan
-=======
 import org.apache.spark.sql.catalyst.TableIdentifier
 import org.apache.spark.sql.catalyst.expressions.SubqueryExpression
->>>>>>> af8bf218
 import org.apache.spark.sql.execution.RDDScanExec
 import org.apache.spark.sql.execution.columnar._
 import org.apache.spark.sql.execution.exchange.ShuffleExchange
@@ -44,11 +39,8 @@
 class CachedTableSuite extends QueryTest with SQLTestUtils with SharedSQLContext {
   import testImplicits._
 
-<<<<<<< HEAD
-=======
   setupTestData()
 
->>>>>>> af8bf218
   override def afterEach(): Unit = {
     try {
       spark.catalog.clearCache()
@@ -73,12 +65,8 @@
     maybeBlock.nonEmpty
   }
 
-<<<<<<< HEAD
-  private def getNumInMemoryRelations(plan: LogicalPlan): Int = {
-=======
   private def getNumInMemoryRelations(ds: Dataset[_]): Int = {
     val plan = ds.queryExecution.withCachedData
->>>>>>> af8bf218
     var sum = plan.collect { case _: InMemoryRelation => 1 }.sum
     plan.transformAllExpressions {
       case e: SubqueryExpression =>
@@ -682,56 +670,4 @@
       assert(spark.read.parquet(path).filter($"id" > 4).count() == 15)
     }
   }
-
-  test("SPARK-19093 Caching in side subquery") {
-    withTempView("t1") {
-      Seq(1).toDF("c1").createOrReplaceTempView("t1")
-      spark.catalog.cacheTable("t1")
-      val cachedPlan =
-        sql(
-          """
-            |SELECT * FROM t1
-            |WHERE
-            |NOT EXISTS (SELECT * FROM t1)
-          """.stripMargin).queryExecution.optimizedPlan
-      assert(getNumInMemoryRelations(cachedPlan) == 2)
-    }
-  }
-
-  test("SPARK-19093 scalar and nested predicate query") {
-    withTempView("t1", "t2", "t3", "t4") {
-      Seq(1).toDF("c1").createOrReplaceTempView("t1")
-      Seq(2).toDF("c1").createOrReplaceTempView("t2")
-      Seq(1).toDF("c1").createOrReplaceTempView("t3")
-      Seq(1).toDF("c1").createOrReplaceTempView("t4")
-      spark.catalog.cacheTable("t1")
-      spark.catalog.cacheTable("t2")
-      spark.catalog.cacheTable("t3")
-      spark.catalog.cacheTable("t4")
-
-      // Nested predicate subquery
-      val cachedPlan =
-        sql(
-          """
-            |SELECT * FROM t1
-            |WHERE
-            |c1 IN (SELECT c1 FROM t2 WHERE c1 IN (SELECT c1 FROM t3 WHERE c1 = 1))
-          """.stripMargin).queryExecution.optimizedPlan
-      assert(getNumInMemoryRelations(cachedPlan) == 3)
-
-      // Scalar subquery and predicate subquery
-      val cachedPlan2 =
-        sql(
-          """
-            |SELECT * FROM (SELECT max(c1) FROM t1 GROUP BY c1)
-            |WHERE
-            |c1 = (SELECT max(c1) FROM t2 GROUP BY c1)
-            |OR
-            |EXISTS (SELECT c1 FROM t3)
-            |OR
-            |c1 IN (SELECT c1 FROM t4)
-          """.stripMargin).queryExecution.optimizedPlan
-      assert(getNumInMemoryRelations(cachedPlan2) == 4)
-    }
-  }
 }