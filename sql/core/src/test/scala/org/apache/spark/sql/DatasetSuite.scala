--- conflicted
+++ resolved
@@ -1072,7 +1072,6 @@
     val ds2 = Seq(WithMap("hi", Map(42L -> "foo"))).toDS
     checkDataset(ds2.map(t => t), WithMap("hi", Map(42L -> "foo")))
   }
-<<<<<<< HEAD
 
   test("SPARK-18746: add implicit encoder for BigDecimal, date, timestamp") {
     // For this implicit encoder, 18 is the default scale
@@ -1086,17 +1085,12 @@
       new java.sql.Date(2016, 12, 12))
 
     assert(spark.range(1).map { x => new java.sql.Timestamp(100000) }.head ==
-      new java.sql.Timestamp(100000))
+
   }
 }
 
 case class WithImmutableMap(id: String, map_test: scala.collection.immutable.Map[Long, String])
 
-=======
-}
-
-case class WithImmutableMap(id: String, map_test: scala.collection.immutable.Map[Long, String])
->>>>>>> 320eff14
 case class WithMap(id: String, map_test: scala.collection.Map[Long, String])
 
 case class Generic[T](id: T, value: Double)
