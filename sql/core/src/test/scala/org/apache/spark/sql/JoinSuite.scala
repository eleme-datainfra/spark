/*
 * Licensed to the Apache Software Foundation (ASF) under one or more
 * contributor license agreements.  See the NOTICE file distributed with
 * this work for additional information regarding copyright ownership.
 * The ASF licenses this file to You under the Apache License, Version 2.0
 * (the "License"); you may not use this file except in compliance with
 * the License.  You may obtain a copy of the License at
 *
 *    http://www.apache.org/licenses/LICENSE-2.0
 *
 * Unless required by applicable law or agreed to in writing, software
 * distributed under the License is distributed on an "AS IS" BASIS,
 * WITHOUT WARRANTIES OR CONDITIONS OF ANY KIND, either express or implied.
 * See the License for the specific language governing permissions and
 * limitations under the License.
 */

package org.apache.spark.sql

<<<<<<< HEAD
import scala.collection.mutable.ListBuffer
=======
import scala.collection.JavaConverters._
>>>>>>> e49c997f
import scala.language.existentials

import org.apache.spark.sql.catalyst.analysis.UnresolvedRelation
import org.apache.spark.sql.catalyst.TableIdentifier
import org.apache.spark.sql.execution.joins._
import org.apache.spark.sql.internal.SQLConf
import org.apache.spark.sql.test.SharedSQLContext
<<<<<<< HEAD
import org.apache.spark.TestUtils.{assertNotSpilled, assertSpilled}
=======
import org.apache.spark.sql.types.StructType

>>>>>>> e49c997f

class JoinSuite extends QueryTest with SharedSQLContext {
  import testImplicits._

  setupTestData()

  def statisticSizeInByte(df: DataFrame): BigInt = {
    df.queryExecution.optimizedPlan.statistics.sizeInBytes
  }

  test("equi-join is hash-join") {
    val x = testData2.as("x")
    val y = testData2.as("y")
    val join = x.join(y, $"x.a" === $"y.a", "inner").queryExecution.optimizedPlan
    val planned = spark.sessionState.planner.JoinSelection(join)
    assert(planned.size === 1)
  }

  def assertJoin(pair: (String, Class[_])): Any = {
    val (sqlString, c) = pair
    val df = sql(sqlString)
    val physical = df.queryExecution.sparkPlan
    val operators = physical.collect {
      case j: BroadcastHashJoinExec => j
      case j: ShuffledHashJoinExec => j
      case j: CartesianProductExec => j
      case j: BroadcastNestedLoopJoinExec => j
      case j: SortMergeJoinExec => j
    }

    assert(operators.size === 1)
    if (operators.head.getClass != c) {
      fail(s"$sqlString expected operator: $c, but got ${operators.head}\n physical: \n$physical")
    }
  }

  test("join operator selection") {
    spark.sharedState.cacheManager.clearCache()

    withSQLConf("spark.sql.autoBroadcastJoinThreshold" -> "0",
      SQLConf.CROSS_JOINS_ENABLED.key -> "true") {
      Seq(
        ("SELECT * FROM testData LEFT SEMI JOIN testData2 ON key = a",
          classOf[SortMergeJoinExec]),
        ("SELECT * FROM testData LEFT SEMI JOIN testData2", classOf[BroadcastNestedLoopJoinExec]),
        ("SELECT * FROM testData JOIN testData2", classOf[CartesianProductExec]),
        ("SELECT * FROM testData JOIN testData2 WHERE key = 2", classOf[CartesianProductExec]),
        ("SELECT * FROM testData LEFT JOIN testData2", classOf[BroadcastNestedLoopJoinExec]),
        ("SELECT * FROM testData RIGHT JOIN testData2", classOf[BroadcastNestedLoopJoinExec]),
        ("SELECT * FROM testData FULL OUTER JOIN testData2", classOf[BroadcastNestedLoopJoinExec]),
        ("SELECT * FROM testData LEFT JOIN testData2 WHERE key = 2",
          classOf[BroadcastNestedLoopJoinExec]),
        ("SELECT * FROM testData RIGHT JOIN testData2 WHERE key = 2",
          classOf[CartesianProductExec]),
        ("SELECT * FROM testData FULL OUTER JOIN testData2 WHERE key = 2",
          classOf[BroadcastNestedLoopJoinExec]),
        ("SELECT * FROM testData JOIN testData2 WHERE key > a", classOf[CartesianProductExec]),
        ("SELECT * FROM testData FULL OUTER JOIN testData2 WHERE key > a",
          classOf[CartesianProductExec]),
        ("SELECT * FROM testData JOIN testData2 ON key = a", classOf[SortMergeJoinExec]),
        ("SELECT * FROM testData JOIN testData2 ON key = a and key = 2",
          classOf[SortMergeJoinExec]),
        ("SELECT * FROM testData JOIN testData2 ON key = a where key = 2",
          classOf[SortMergeJoinExec]),
        ("SELECT * FROM testData LEFT JOIN testData2 ON key = a", classOf[SortMergeJoinExec]),
        ("SELECT * FROM testData RIGHT JOIN testData2 ON key = a where key = 2",
          classOf[SortMergeJoinExec]),
        ("SELECT * FROM testData right join testData2 ON key = a and key = 2",
          classOf[SortMergeJoinExec]),
        ("SELECT * FROM testData full outer join testData2 ON key = a",
          classOf[SortMergeJoinExec]),
        ("SELECT * FROM testData left JOIN testData2 ON (key * a != key + a)",
          classOf[BroadcastNestedLoopJoinExec]),
        ("SELECT * FROM testData right JOIN testData2 ON (key * a != key + a)",
          classOf[BroadcastNestedLoopJoinExec]),
        ("SELECT * FROM testData full JOIN testData2 ON (key * a != key + a)",
          classOf[BroadcastNestedLoopJoinExec]),
        ("SELECT * FROM testData ANTI JOIN testData2 ON key = a", classOf[SortMergeJoinExec]),
        ("SELECT * FROM testData LEFT ANTI JOIN testData2", classOf[BroadcastNestedLoopJoinExec])
      ).foreach(assertJoin)
    }
  }

//  ignore("SortMergeJoin shouldn't work on unsortable columns") {
//    Seq(
//      ("SELECT * FROM arrayData JOIN complexData ON data = a", classOf[ShuffledHashJoin])
//    ).foreach { case (query, joinClass) => assertJoin(query, joinClass) }
//  }

  test("broadcasted hash join operator selection") {
    spark.sharedState.cacheManager.clearCache()
    sql("CACHE TABLE testData")
    Seq(
      ("SELECT * FROM testData join testData2 ON key = a",
        classOf[BroadcastHashJoinExec]),
      ("SELECT * FROM testData join testData2 ON key = a and key = 2",
        classOf[BroadcastHashJoinExec]),
      ("SELECT * FROM testData join testData2 ON key = a where key = 2",
        classOf[BroadcastHashJoinExec])
    ).foreach(assertJoin)
    sql("UNCACHE TABLE testData")
  }

  test("broadcasted hash outer join operator selection") {
    spark.sharedState.cacheManager.clearCache()
    sql("CACHE TABLE testData")
    sql("CACHE TABLE testData2")
    Seq(
      ("SELECT * FROM testData LEFT JOIN testData2 ON key = a",
        classOf[BroadcastHashJoinExec]),
      ("SELECT * FROM testData RIGHT JOIN testData2 ON key = a where key = 2",
        classOf[BroadcastHashJoinExec]),
      ("SELECT * FROM testData right join testData2 ON key = a and key = 2",
        classOf[BroadcastHashJoinExec])
    ).foreach(assertJoin)
    sql("UNCACHE TABLE testData")
  }

  test("multiple-key equi-join is hash-join") {
    val x = testData2.as("x")
    val y = testData2.as("y")
    val join = x.join(y, ($"x.a" === $"y.a") && ($"x.b" === $"y.b")).queryExecution.optimizedPlan
    val planned = spark.sessionState.planner.JoinSelection(join)
    assert(planned.size === 1)
  }

  test("inner join where, one match per row") {
    withSQLConf(SQLConf.CASE_SENSITIVE.key -> "true") {
      checkAnswer(
        upperCaseData.join(lowerCaseData).where('n === 'N),
        Seq(
          Row(1, "A", 1, "a"),
          Row(2, "B", 2, "b"),
          Row(3, "C", 3, "c"),
          Row(4, "D", 4, "d")
        ))
    }
  }

  test("inner join ON, one match per row") {
    withSQLConf(SQLConf.CASE_SENSITIVE.key -> "true") {
      checkAnswer(
        upperCaseData.join(lowerCaseData, $"n" === $"N"),
        Seq(
          Row(1, "A", 1, "a"),
          Row(2, "B", 2, "b"),
          Row(3, "C", 3, "c"),
          Row(4, "D", 4, "d")
        ))
    }
  }

  test("inner join, where, multiple matches") {
    val x = testData2.where($"a" === 1).as("x")
    val y = testData2.where($"a" === 1).as("y")
    checkAnswer(
      x.join(y).where($"x.a" === $"y.a"),
      Row(1, 1, 1, 1) ::
      Row(1, 1, 1, 2) ::
      Row(1, 2, 1, 1) ::
      Row(1, 2, 1, 2) :: Nil
    )
  }

  test("inner join, no matches") {
    val x = testData2.where($"a" === 1).as("x")
    val y = testData2.where($"a" === 2).as("y")
    checkAnswer(
      x.join(y).where($"x.a" === $"y.a"),
      Nil)
  }

  test("big inner join, 4 matches per row") {
    val bigData = testData.union(testData).union(testData).union(testData)
    val bigDataX = bigData.as("x")
    val bigDataY = bigData.as("y")

    checkAnswer(
      bigDataX.join(bigDataY).where($"x.key" === $"y.key"),
      testData.rdd.flatMap(row => Seq.fill(16)(Row.merge(row, row))).collect().toSeq)
  }

  test("cartesian product join") {
    withSQLConf(SQLConf.CROSS_JOINS_ENABLED.key -> "true") {
      checkAnswer(
        testData3.join(testData3),
        Row(1, null, 1, null) ::
          Row(1, null, 2, 2) ::
          Row(2, 2, 1, null) ::
          Row(2, 2, 2, 2) :: Nil)
    }
    withSQLConf(SQLConf.CROSS_JOINS_ENABLED.key -> "false") {
      val e = intercept[Exception] {
        checkAnswer(
          testData3.join(testData3),
          Row(1, null, 1, null) ::
            Row(1, null, 2, 2) ::
            Row(2, 2, 1, null) ::
            Row(2, 2, 2, 2) :: Nil)
      }
      assert(e.getMessage.contains("Detected cartesian product for INNER join " +
        "between logical plans"))
    }
  }

  test("left outer join") {
    withSQLConf(SQLConf.CASE_SENSITIVE.key -> "true") {
      checkAnswer(
        upperCaseData.join(lowerCaseData, $"n" === $"N", "left"),
        Row(1, "A", 1, "a") ::
          Row(2, "B", 2, "b") ::
          Row(3, "C", 3, "c") ::
          Row(4, "D", 4, "d") ::
          Row(5, "E", null, null) ::
          Row(6, "F", null, null) :: Nil)

      checkAnswer(
        upperCaseData.join(lowerCaseData, $"n" === $"N" && $"n" > 1, "left"),
        Row(1, "A", null, null) ::
          Row(2, "B", 2, "b") ::
          Row(3, "C", 3, "c") ::
          Row(4, "D", 4, "d") ::
          Row(5, "E", null, null) ::
          Row(6, "F", null, null) :: Nil)

      checkAnswer(
        upperCaseData.join(lowerCaseData, $"n" === $"N" && $"N" > 1, "left"),
        Row(1, "A", null, null) ::
          Row(2, "B", 2, "b") ::
          Row(3, "C", 3, "c") ::
          Row(4, "D", 4, "d") ::
          Row(5, "E", null, null) ::
          Row(6, "F", null, null) :: Nil)

      checkAnswer(
        upperCaseData.join(lowerCaseData, $"n" === $"N" && $"l" > $"L", "left"),
        Row(1, "A", 1, "a") ::
          Row(2, "B", 2, "b") ::
          Row(3, "C", 3, "c") ::
          Row(4, "D", 4, "d") ::
          Row(5, "E", null, null) ::
          Row(6, "F", null, null) :: Nil)

      // Make sure we are choosing left.outputPartitioning as the
      // outputPartitioning for the outer join operator.
      checkAnswer(
        sql(
          """
          |SELECT l.N, count(*)
          |FROM uppercasedata l LEFT OUTER JOIN allnulls r ON (l.N = r.a)
          |GROUP BY l.N
          """.stripMargin),
      Row(
        1, 1) ::
        Row(2, 1) ::
        Row(3, 1) ::
        Row(4, 1) ::
        Row(5, 1) ::
        Row(6, 1) :: Nil)

      checkAnswer(
        sql(
          """
            |SELECT r.a, count(*)
            |FROM uppercasedata l LEFT OUTER JOIN allnulls r ON (l.N = r.a)
            |GROUP BY r.a
          """.stripMargin),
        Row(null, 6) :: Nil)
    }
  }

  test("right outer join") {
    withSQLConf(SQLConf.CASE_SENSITIVE.key -> "true") {
      checkAnswer(
        lowerCaseData.join(upperCaseData, $"n" === $"N", "right"),
        Row(1, "a", 1, "A") ::
          Row(2, "b", 2, "B") ::
          Row(3, "c", 3, "C") ::
          Row(4, "d", 4, "D") ::
          Row(null, null, 5, "E") ::
          Row(null, null, 6, "F") :: Nil)
      checkAnswer(
        lowerCaseData.join(upperCaseData, $"n" === $"N" && $"n" > 1, "right"),
        Row(null, null, 1, "A") ::
          Row(2, "b", 2, "B") ::
          Row(3, "c", 3, "C") ::
          Row(4, "d", 4, "D") ::
          Row(null, null, 5, "E") ::
          Row(null, null, 6, "F") :: Nil)
      checkAnswer(
        lowerCaseData.join(upperCaseData, $"n" === $"N" && $"N" > 1, "right"),
        Row(null, null, 1, "A") ::
          Row(2, "b", 2, "B") ::
          Row(3, "c", 3, "C") ::
          Row(4, "d", 4, "D") ::
          Row(null, null, 5, "E") ::
          Row(null, null, 6, "F") :: Nil)
      checkAnswer(
        lowerCaseData.join(upperCaseData, $"n" === $"N" && $"l" > $"L", "right"),
        Row(1, "a", 1, "A") ::
          Row(2, "b", 2, "B") ::
          Row(3, "c", 3, "C") ::
          Row(4, "d", 4, "D") ::
          Row(null, null, 5, "E") ::
          Row(null, null, 6, "F") :: Nil)

      // Make sure we are choosing right.outputPartitioning as the
      // outputPartitioning for the outer join operator.
      checkAnswer(
        sql(
          """
            |SELECT l.a, count(*)
            |FROM allnulls l RIGHT OUTER JOIN uppercasedata r ON (l.a = r.N)
            |GROUP BY l.a
          """.stripMargin),
        Row(null,
          6))

      checkAnswer(
        sql(
          """
            |SELECT r.N, count(*)
            |FROM allnulls l RIGHT OUTER JOIN uppercasedata r ON (l.a = r.N)
            |GROUP BY r.N
          """.stripMargin),
        Row(1
          , 1) ::
          Row(2, 1) ::
          Row(3, 1) ::
          Row(4, 1) ::
          Row(5, 1) ::
          Row(6, 1) :: Nil)
    }
  }

  test("full outer join") {
    upperCaseData.where('N <= 4).createOrReplaceTempView("`left`")
    upperCaseData.where('N >= 3).createOrReplaceTempView("`right`")

    val left = UnresolvedRelation(TableIdentifier("left"), None)
    val right = UnresolvedRelation(TableIdentifier("right"), None)

    checkAnswer(
      left.join(right, $"left.N" === $"right.N", "full"),
      Row(1, "A", null, null) ::
        Row(2, "B", null, null) ::
        Row(3, "C", 3, "C") ::
        Row(4, "D", 4, "D") ::
        Row(null, null, 5, "E") ::
        Row(null, null, 6, "F") :: Nil)

    checkAnswer(
      left.join(right, ($"left.N" === $"right.N") && ($"left.N" =!= 3), "full"),
      Row(1, "A", null, null) ::
        Row(2, "B", null, null) ::
        Row(3, "C", null, null) ::
        Row(null, null, 3, "C") ::
        Row(4, "D", 4, "D") ::
        Row(null, null, 5, "E") ::
        Row(null, null, 6, "F") :: Nil)

    checkAnswer(
      left.join(right, ($"left.N" === $"right.N") && ($"right.N" =!= 3), "full"),
      Row(1, "A", null, null) ::
        Row(2, "B", null, null) ::
        Row(3, "C", null, null) ::
        Row(null, null, 3, "C") ::
        Row(4, "D", 4, "D") ::
        Row(null, null, 5, "E") ::
        Row(null, null, 6, "F") :: Nil)

    // Make sure we are UnknownPartitioning as the outputPartitioning for the outer join
    // operator.
    checkAnswer(
      sql(
        """
        |SELECT l.a, count(*)
        |FROM allNulls l FULL OUTER JOIN upperCaseData r ON (l.a = r.N)
        |GROUP BY l.a
      """.
          stripMargin),
      Row(null, 10))

    checkAnswer(
      sql(
        """
          |SELECT r.N, count(*)
          |FROM allNulls l FULL OUTER JOIN upperCaseData r ON (l.a = r.N)
          |GROUP BY r.N
        """.stripMargin),
      Row
        (1, 1) ::
        Row(2, 1) ::
        Row(3, 1) ::
        Row(4, 1) ::
        Row(5, 1) ::
        Row(6, 1) ::
        Row(null, 4) :: Nil)

    checkAnswer(
      sql(
        """
          |SELECT l.N, count(*)
          |FROM upperCaseData l FULL OUTER JOIN allNulls r ON (l.N = r.a)
          |GROUP BY l.N
        """.stripMargin),
      Row(1
        , 1) ::
        Row(2, 1) ::
        Row(3, 1) ::
        Row(4, 1) ::
        Row(5, 1) ::
        Row(6, 1) ::
        Row(null, 4) :: Nil)

    checkAnswer(
      sql(
        """
        |SELECT r.a, count(*)
        |FROM upperCaseData l FULL OUTER JOIN allNulls r ON (l.N = r.a)
        |GROUP BY r.a
      """.
          stripMargin),
      Row(null, 10))
  }

  test("broadcasted existence join operator selection") {
    spark.sharedState.cacheManager.clearCache()
    sql("CACHE TABLE testData")

    withSQLConf(SQLConf.AUTO_BROADCASTJOIN_THRESHOLD.key -> Long.MaxValue.toString) {
      Seq(
        ("SELECT * FROM testData LEFT SEMI JOIN testData2 ON key = a",
          classOf[BroadcastHashJoinExec]),
        ("SELECT * FROM testData ANT JOIN testData2 ON key = a", classOf[BroadcastHashJoinExec])
      ).foreach(assertJoin)
    }

    withSQLConf(SQLConf.AUTO_BROADCASTJOIN_THRESHOLD.key -> "-1") {
      Seq(
        ("SELECT * FROM testData LEFT SEMI JOIN testData2 ON key = a",
          classOf[SortMergeJoinExec]),
        ("SELECT * FROM testData LEFT ANTI JOIN testData2 ON key = a",
          classOf[SortMergeJoinExec])
      ).foreach(assertJoin)
    }

    sql("UNCACHE TABLE testData")
  }

  test("cross join with broadcast") {
    sql("CACHE TABLE testData")

    val sizeInByteOfTestData = statisticSizeInByte(spark.table("testData"))

    // we set the threshold is greater than statistic of the cached table testData
    withSQLConf(
      SQLConf.AUTO_BROADCASTJOIN_THRESHOLD.key -> (sizeInByteOfTestData + 1).toString(),
      SQLConf.CROSS_JOINS_ENABLED.key -> "true") {

      assert(statisticSizeInByte(spark.table("testData2")) >
        spark.conf.get(SQLConf.AUTO_BROADCASTJOIN_THRESHOLD))

      assert(statisticSizeInByte(spark.table("testData")) <
        spark.conf.get(SQLConf.AUTO_BROADCASTJOIN_THRESHOLD))

      Seq(
        ("SELECT * FROM testData LEFT SEMI JOIN testData2 ON key = a",
          classOf[SortMergeJoinExec]),
        ("SELECT * FROM testData LEFT SEMI JOIN testData2",
          classOf[BroadcastNestedLoopJoinExec]),
        ("SELECT * FROM testData JOIN testData2",
          classOf[BroadcastNestedLoopJoinExec]),
        ("SELECT * FROM testData JOIN testData2 WHERE key = 2",
          classOf[BroadcastNestedLoopJoinExec]),
        ("SELECT * FROM testData LEFT JOIN testData2",
          classOf[BroadcastNestedLoopJoinExec]),
        ("SELECT * FROM testData RIGHT JOIN testData2",
          classOf[BroadcastNestedLoopJoinExec]),
        ("SELECT * FROM testData FULL OUTER JOIN testData2",
          classOf[BroadcastNestedLoopJoinExec]),
        ("SELECT * FROM testData LEFT JOIN testData2 WHERE key = 2",
          classOf[BroadcastNestedLoopJoinExec]),
        ("SELECT * FROM testData RIGHT JOIN testData2 WHERE key = 2",
          classOf[BroadcastNestedLoopJoinExec]),
        ("SELECT * FROM testData FULL OUTER JOIN testData2 WHERE key = 2",
          classOf[BroadcastNestedLoopJoinExec]),
        ("SELECT * FROM testData JOIN testData2 WHERE key > a",
          classOf[BroadcastNestedLoopJoinExec]),
        ("SELECT * FROM testData FULL OUTER JOIN testData2 WHERE key > a",
          classOf[BroadcastNestedLoopJoinExec]),
        ("SELECT * FROM testData left JOIN testData2 WHERE (key * a != key + a)",
          classOf[BroadcastNestedLoopJoinExec]),
        ("SELECT * FROM testData right JOIN testData2 WHERE (key * a != key + a)",
          classOf[BroadcastNestedLoopJoinExec]),
        ("SELECT * FROM testData full JOIN testData2 WHERE (key * a != key + a)",
          classOf[BroadcastNestedLoopJoinExec])
      ).foreach(assertJoin)

      checkAnswer(
        sql(
          """
            SELECT x.value, y.a, y.b FROM testData x JOIN testData2 y WHERE x.key = 2
          """.stripMargin),
        Row("2", 1, 1) ::
        Row("2", 1, 2) ::
        Row("2", 2, 1) ::
        Row("2", 2, 2) ::
        Row("2", 3, 1) ::
        Row("2", 3, 2) :: Nil)

      checkAnswer(
        sql(
          """
            SELECT x.value, y.a, y.b FROM testData x JOIN testData2 y WHERE x.key < y.a
          """.stripMargin),
        Row("1", 2, 1) ::
        Row("1", 2, 2) ::
        Row("1", 3, 1) ::
        Row("1", 3, 2) ::
        Row("2", 3, 1) ::
        Row("2", 3, 2) :: Nil)

      checkAnswer(
        sql(
          """
            SELECT x.value, y.a, y.b FROM testData x JOIN testData2 y ON x.key < y.a
          """.stripMargin),
        Row("1", 2, 1) ::
          Row("1", 2, 2) ::
          Row("1", 3, 1) ::
          Row("1", 3, 2) ::
          Row("2", 3, 1) ::
          Row("2", 3, 2) :: Nil)
    }

    sql("UNCACHE TABLE testData")
  }

  test("left semi join") {
    val df = sql("SELECT * FROM testData2 LEFT SEMI JOIN testData ON key = a")
    checkAnswer(df,
      Row(1, 1) ::
        Row(1, 2) ::
        Row(2, 1) ::
        Row(2, 2) ::
        Row(3, 1) ::
        Row(3, 2) :: Nil)
  }

  test("cross join detection") {
    testData.createOrReplaceTempView("A")
    testData.createOrReplaceTempView("B")
    testData2.createOrReplaceTempView("C")
    testData3.createOrReplaceTempView("D")
    upperCaseData.where('N >= 3).createOrReplaceTempView("`right`")
    val cartesianQueries = Seq(
      /** The following should error out since there is no explicit cross join */
      "SELECT * FROM testData inner join testData2",
      "SELECT * FROM testData left outer join testData2",
      "SELECT * FROM testData right outer join testData2",
      "SELECT * FROM testData full outer join testData2",
      "SELECT * FROM testData, testData2",
      "SELECT * FROM testData, testData2 where testData.key = 1 and testData2.a = 22",
      /** The following should fail because after reordering there are cartesian products */
      "select * from (A join B on (A.key = B.key)) join D on (A.key=D.a) join C",
      "select * from ((A join B on (A.key = B.key)) join C) join D on (A.key = D.a)",
      /** Cartesian product involving C, which is not involved in a CROSS join */
      "select * from ((A join B on (A.key = B.key)) cross join D) join C on (A.key = D.a)");

     def checkCartesianDetection(query: String): Unit = {
      val e = intercept[Exception] {
        checkAnswer(sql(query), Nil);
      }
      assert(e.getMessage.contains("Detected cartesian product"))
    }

    cartesianQueries.foreach(checkCartesianDetection)
  }

<<<<<<< HEAD
  test("test SortMergeJoin (without spill)") {
    withSQLConf(SQLConf.AUTO_BROADCASTJOIN_THRESHOLD.key -> "1",
      "spark.sql.sortMergeJoinExec.buffer.spill.threshold" -> Int.MaxValue.toString) {

      assertNotSpilled(sparkContext, "inner join") {
        checkAnswer(
          sql("SELECT * FROM testData JOIN testData2 ON key = a where key = 2"),
          Row(2, "2", 2, 1) :: Row(2, "2", 2, 2) :: Nil
        )
      }

      val expected = new ListBuffer[Row]()
      expected.append(
        Row(1, "1", 1, 1), Row(1, "1", 1, 2),
        Row(2, "2", 2, 1), Row(2, "2", 2, 2),
        Row(3, "3", 3, 1), Row(3, "3", 3, 2)
      )
      for (i <- 4 to 100) {
        expected.append(Row(i, i.toString, null, null))
      }

      assertNotSpilled(sparkContext, "left outer join") {
        checkAnswer(
          sql(
            """
              |SELECT
              |  big.key, big.value, small.a, small.b
              |FROM
              |  testData big
              |LEFT OUTER JOIN
              |  testData2 small
              |ON
              |  big.key = small.a
            """.stripMargin),
          expected
        )
      }

      assertNotSpilled(sparkContext, "right outer join") {
        checkAnswer(
          sql(
            """
              |SELECT
              |  big.key, big.value, small.a, small.b
              |FROM
              |  testData2 small
              |RIGHT OUTER JOIN
              |  testData big
              |ON
              |  big.key = small.a
            """.stripMargin),
          expected
        )
      }
    }
  }

  test("test SortMergeJoin (with spill)") {
    withSQLConf(SQLConf.AUTO_BROADCASTJOIN_THRESHOLD.key -> "1",
      "spark.sql.sortMergeJoinExec.buffer.spill.threshold" -> "0") {

      assertSpilled(sparkContext, "inner join") {
        checkAnswer(
          sql("SELECT * FROM testData JOIN testData2 ON key = a where key = 2"),
          Row(2, "2", 2, 1) :: Row(2, "2", 2, 2) :: Nil
        )
      }

      val expected = new ListBuffer[Row]()
      expected.append(
        Row(1, "1", 1, 1), Row(1, "1", 1, 2),
        Row(2, "2", 2, 1), Row(2, "2", 2, 2),
        Row(3, "3", 3, 1), Row(3, "3", 3, 2)
      )
      for (i <- 4 to 100) {
        expected.append(Row(i, i.toString, null, null))
      }

      assertSpilled(sparkContext, "left outer join") {
        checkAnswer(
          sql(
            """
              |SELECT
              |  big.key, big.value, small.a, small.b
              |FROM
              |  testData big
              |LEFT OUTER JOIN
              |  testData2 small
              |ON
              |  big.key = small.a
            """.stripMargin),
          expected
        )
      }

      assertSpilled(sparkContext, "right outer join") {
        checkAnswer(
          sql(
            """
              |SELECT
              |  big.key, big.value, small.a, small.b
              |FROM
              |  testData2 small
              |RIGHT OUTER JOIN
              |  testData big
              |ON
              |  big.key = small.a
            """.stripMargin),
          expected
        )
      }

      // FULL OUTER JOIN still does not use [[ExternalAppendOnlyUnsafeRowArray]]
      // so should not cause any spill
      assertNotSpilled(sparkContext, "full outer join") {
        checkAnswer(
          sql(
            """
              |SELECT
              |  big.key, big.value, small.a, small.b
              |FROM
              |  testData2 small
              |FULL OUTER JOIN
              |  testData big
              |ON
              |  big.key = small.a
            """.stripMargin),
          expected
=======
  test("outer broadcast hash join should not throw NPE") {
    withTempView("v1", "v2") {
      withSQLConf(SQLConf.WHOLESTAGE_CODEGEN_ENABLED.key -> "true") {
        Seq(2 -> 2).toDF("x", "y").createTempView("v1")

        spark.createDataFrame(
          Seq(Row(1, "a")).asJava,
          new StructType().add("i", "int", nullable = false).add("j", "string", nullable = false)
        ).createTempView("v2")

        checkAnswer(
          sql("select x, y, i, j from v1 left join v2 on x = i and y < length(j)"),
          Row(2, 2, null, null)
>>>>>>> e49c997f
        )
      }
    }
  }
}<|MERGE_RESOLUTION|>--- conflicted
+++ resolved
@@ -17,11 +17,8 @@
 
 package org.apache.spark.sql
 
-<<<<<<< HEAD
+import scala.collection.JavaConverters._
 import scala.collection.mutable.ListBuffer
-=======
-import scala.collection.JavaConverters._
->>>>>>> e49c997f
 import scala.language.existentials
 
 import org.apache.spark.sql.catalyst.analysis.UnresolvedRelation
@@ -29,12 +26,9 @@
 import org.apache.spark.sql.execution.joins._
 import org.apache.spark.sql.internal.SQLConf
 import org.apache.spark.sql.test.SharedSQLContext
-<<<<<<< HEAD
+import org.apache.spark.sql.types.StructType
+
 import org.apache.spark.TestUtils.{assertNotSpilled, assertSpilled}
-=======
-import org.apache.spark.sql.types.StructType
-
->>>>>>> e49c997f
 
 class JoinSuite extends QueryTest with SharedSQLContext {
   import testImplicits._
@@ -615,7 +609,24 @@
     cartesianQueries.foreach(checkCartesianDetection)
   }
 
-<<<<<<< HEAD
+  test("outer broadcast hash join should not throw NPE") {
+    withTempView("v1", "v2") {
+      withSQLConf(SQLConf.WHOLESTAGE_CODEGEN_ENABLED.key -> "true") {
+        Seq(2 -> 2).toDF("x", "y").createTempView("v1")
+
+        spark.createDataFrame(
+          Seq(Row(1, "a")).asJava,
+          new StructType().add("i", "int", nullable = false).add("j", "string", nullable = false)
+        ).createTempView("v2")
+
+        checkAnswer(
+          sql("select x, y, i, j from v1 left join v2 on x = i and y < length(j)"),
+          Row(2, 2, null, null)
+        )
+      }
+    }
+  }
+
   test("test SortMergeJoin (without spill)") {
     withSQLConf(SQLConf.AUTO_BROADCASTJOIN_THRESHOLD.key -> "1",
       "spark.sql.sortMergeJoinExec.buffer.spill.threshold" -> Int.MaxValue.toString) {
@@ -744,21 +755,6 @@
               |  big.key = small.a
             """.stripMargin),
           expected
-=======
-  test("outer broadcast hash join should not throw NPE") {
-    withTempView("v1", "v2") {
-      withSQLConf(SQLConf.WHOLESTAGE_CODEGEN_ENABLED.key -> "true") {
-        Seq(2 -> 2).toDF("x", "y").createTempView("v1")
-
-        spark.createDataFrame(
-          Seq(Row(1, "a")).asJava,
-          new StructType().add("i", "int", nullable = false).add("j", "string", nullable = false)
-        ).createTempView("v2")
-
-        checkAnswer(
-          sql("select x, y, i, j from v1 left join v2 on x = i and y < length(j)"),
-          Row(2, 2, null, null)
->>>>>>> e49c997f
         )
       }
     }
