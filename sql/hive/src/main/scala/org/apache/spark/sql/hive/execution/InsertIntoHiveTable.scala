/*
 * Licensed to the Apache Software Foundation (ASF) under one or more
 * contributor license agreements.  See the NOTICE file distributed with
 * this work for additional information regarding copyright ownership.
 * The ASF licenses this file to You under the Apache License, Version 2.0
 * (the "License"); you may not use this file except in compliance with
 * the License.  You may obtain a copy of the License at
 *
 *    http://www.apache.org/licenses/LICENSE-2.0
 *
 * Unless required by applicable law or agreed to in writing, software
 * distributed under the License is distributed on an "AS IS" BASIS,
 * WITHOUT WARRANTIES OR CONDITIONS OF ANY KIND, either express or implied.
 * See the License for the specific language governing permissions and
 * limitations under the License.
 */

package org.apache.spark.sql.hive.execution

import java.io.IOException
import java.net.URI
import java.text.SimpleDateFormat
import java.util.{Date, Locale, Random}

import scala.util.control.NonFatal

import org.apache.hadoop.fs.{FileSystem, Path}
import org.apache.hadoop.hive.common.FileUtils
import org.apache.hadoop.hive.ql.exec.TaskRunner
import org.apache.hadoop.hive.ql.ErrorMsg
import org.apache.hadoop.mapred.{FileOutputFormat, JobConf}

import org.apache.spark.rdd.RDD
import org.apache.spark.sql.AnalysisException
import org.apache.spark.sql.catalyst.InternalRow
import org.apache.spark.sql.catalyst.expressions.Attribute
import org.apache.spark.sql.catalyst.plans.physical.Partitioning
import org.apache.spark.sql.execution.{SparkPlan, UnaryExecNode}
import org.apache.spark.sql.hive._
import org.apache.spark.sql.hive.HiveShim.{ShimFileSinkDesc => FileSinkDesc}
import org.apache.spark.SparkException
import org.apache.spark.util.SerializableJobConf


/**
 * Command for writing data out to a Hive table.
 *
 * This class is mostly a mess, for legacy reasons (since it evolved in organic ways and had to
 * follow Hive's internal implementations closely, which itself was a mess too). Please don't
 * blame Reynold for this! He was just moving code around!
 *
 * In the future we should converge the write path for Hive with the normal data source write path,
 * as defined in [[org.apache.spark.sql.execution.datasources.FileFormatWriter]].
 *
 * @param table the logical plan representing the table. In the future this should be a
 *              [[org.apache.spark.sql.catalyst.catalog.CatalogTable]] once we converge Hive tables
 *              and data source tables.
 * @param partition a map from the partition key to the partition value (optional). If the partition
 *                  value is optional, dynamic partition insert will be performed.
 *                  As an example, `INSERT INTO tbl PARTITION (a=1, b=2) AS ...` would have
 *
 *                  {{{
 *                  Map('a' -> Some('1'), 'b' -> Some('2'))
 *                  }}}
 *
 *                  and `INSERT INTO tbl PARTITION (a=1, b) AS ...`
 *                  would have
 *
 *                  {{{
 *                  Map('a' -> Some('1'), 'b' -> None)
 *                  }}}.
 * @param child the logical plan representing data to write to.
 * @param overwrite overwrite existing table or partitions.
 * @param ifNotExists If true, only write if the table or partition does not exist.
 */
case class InsertIntoHiveTable(
    table: MetastoreRelation,
    partition: Map[String, Option[String]],
    child: SparkPlan,
    overwrite: Boolean,
    ifNotExists: Boolean) extends UnaryExecNode {

  @transient private val sessionState = sqlContext.sessionState.asInstanceOf[HiveSessionState]
  @transient private val externalCatalog = sqlContext.sharedState.externalCatalog

  def output: Seq[Attribute] = Seq.empty

  val hadoopConf = sessionState.newHadoopConf()
  var createdTempDir: Option[Path] = None
  val stagingDir = hadoopConf.get("hive.exec.stagingdir", ".hive-staging")
  val scratchDir = hadoopConf.get("hive.exec.scratchdir", "/tmp/hive")

  private def executionId: String = {
    val rand: Random = new Random
    val format = new SimpleDateFormat("yyyy-MM-dd_HH-mm-ss_SSS", Locale.US)
    "hive_" + format.format(new Date) + "_" + Math.abs(rand.nextLong)
  }

  private def getStagingDir(inputPath: Path): Path = {
    val inputPathUri: URI = inputPath.toUri
    val inputPathName: String = inputPathUri.getPath
    val fs: FileSystem = inputPath.getFileSystem(hadoopConf)
    val stagingPathName: String =
      if (inputPathName.indexOf(stagingDir) == -1) {
        new Path(inputPathName, stagingDir).toString
      } else {
        inputPathName.substring(0, inputPathName.indexOf(stagingDir) + stagingDir.length)
      }
    val dir: Path =
      fs.makeQualified(
        new Path(stagingPathName + "_" + executionId + "-" + TaskRunner.getTaskRunnerID))
    logDebug("Created staging dir = " + dir + " for path = " + inputPath)
    try {
      if (!FileUtils.mkdir(fs, dir, true, hadoopConf)) {
        throw new IllegalStateException("Cannot create staging directory  '" + dir.toString + "'")
      }
      createdTempDir = Some(dir)
      fs.deleteOnExit(dir)
    } catch {
      case e: IOException =>
        throw new RuntimeException(
          "Cannot create staging directory '" + dir.toString + "': " + e.getMessage, e)
    }
    return dir
  }

  private def getExternalScratchDir(extURI: URI): Path = {
    getStagingDir(new Path(extURI.getScheme, extURI.getAuthority, extURI.getPath))
  }

  def getExternalTmpPath(path: Path): Path = {
    import org.apache.spark.sql.hive.client.hive._

    val hiveVersion = externalCatalog.asInstanceOf[HiveExternalCatalog].client.version
    // Before Hive 1.1, when inserting into a table, Hive will create the staging directory under
    // a common scratch directory. After the writing is finished, Hive will simply empty the table
    // directory and move the staging directory to it.
    // After Hive 1.1, Hive will create the staging directory under the table directory, and when
    // moving staging directory to table directory, Hive will still empty the table directory, but
    // will exclude the staging directory there.
    // We have to follow the Hive behavior here, to avoid troubles. For example, if we create
    // staging directory under the table director for Hive prior to 1.1, the staging directory will
    // be removed by Hive when Hive is trying to empty the table directory.
    if (hiveVersion == v12 || hiveVersion == v13 || hiveVersion == v14 || hiveVersion == v1_0) {
      oldVersionExternalTempPath(path)
    } else if (hiveVersion == v1_1 || hiveVersion == v1_2) {
      newVersionExternalTempPath(path)
    } else {
      throw new IllegalStateException("Unsupported hive version: " + hiveVersion.fullVersion)
    }
  }

  // Mostly copied from Context.java#getExternalTmpPath of Hive 0.13
  def oldVersionExternalTempPath(path: Path): Path = {
    val extURI: URI = path.toUri
    val scratchPath = new Path(scratchDir, executionId)
    var dirPath = new Path(
      extURI.getScheme,
      extURI.getAuthority,
      scratchPath.toUri.getPath + "-" + TaskRunner.getTaskRunnerID())

    try {
      val fs: FileSystem = dirPath.getFileSystem(hadoopConf)
      dirPath = new Path(fs.makeQualified(dirPath).toString())

      if (!FileUtils.mkdir(fs, dirPath, true, hadoopConf)) {
        throw new IllegalStateException("Cannot create staging directory: " + dirPath.toString)
      }
      createdTempDir = Some(dirPath)
      fs.deleteOnExit(dirPath)
    } catch {
      case e: IOException =>
        throw new RuntimeException("Cannot create staging directory: " + dirPath.toString, e)
    }
    dirPath
  }

  // Mostly copied from Context.java#getExternalTmpPath of Hive 1.2
  def newVersionExternalTempPath(path: Path): Path = {
    val extURI: URI = path.toUri
    if (extURI.getScheme == "viewfs") {
      getExtTmpPathRelTo(path.getParent)
    } else {
      new Path(getExternalScratchDir(extURI), "-ext-10000")
    }
  }

  def getExtTmpPathRelTo(path: Path): Path = {
    new Path(getStagingDir(path), "-ext-10000") // Hive uses 10000
  }

  private def saveAsHiveFile(
      rdd: RDD[InternalRow],
      valueClass: Class[_],
      fileSinkConf: FileSinkDesc,
      conf: SerializableJobConf,
      writerContainer: SparkHiveWriterContainer): Unit = {
    assert(valueClass != null, "Output value class not set")
    conf.value.setOutputValueClass(valueClass)

    val outputFileFormatClassName = fileSinkConf.getTableInfo.getOutputFileFormatClassName
    assert(outputFileFormatClassName != null, "Output format class not set")
    conf.value.set("mapred.output.format.class", outputFileFormatClassName)

    FileOutputFormat.setOutputPath(
      conf.value,
      SparkHiveWriterContainer.createPathFromString(fileSinkConf.getDirName(), conf.value))
    log.debug("Saving as hadoop file of type " + valueClass.getSimpleName)
    writerContainer.driverSideSetup()
    sqlContext.sparkContext.runJob(rdd, writerContainer.writeToFile _)
    writerContainer.commitJob()
  }

  /**
   * Inserts all the rows in the table into Hive.  Row objects are properly serialized with the
   * `org.apache.hadoop.hive.serde2.SerDe` and the
   * `org.apache.hadoop.mapred.OutputFormat` provided by the table definition.
   *
   * Note: this is run once and then kept to avoid double insertions.
   */
  protected[sql] lazy val sideEffectResult: Seq[InternalRow] = {
    // Have to pass the TableDesc object to RDD.mapPartitions and then instantiate new serializer
    // instances within the closure, since Serializer is not serializable while TableDesc is.
    val tableDesc = table.tableDesc
    val tableLocation = table.hiveQlTable.getDataLocation
    val tmpLocation = getExternalTmpPath(tableLocation)
    val fileSinkConf = new FileSinkDesc(tmpLocation.toString, tableDesc, false)
    val isCompressed = hadoopConf.get("hive.exec.compress.output", "false").toBoolean

    if (isCompressed) {
      // Please note that isCompressed, "mapred.output.compress", "mapred.output.compression.codec",
      // and "mapred.output.compression.type" have no impact on ORC because it uses table properties
      // to store compression information.
      hadoopConf.set("mapred.output.compress", "true")
      fileSinkConf.setCompressed(true)
      fileSinkConf.setCompressCodec(hadoopConf.get("mapred.output.compression.codec"))
      fileSinkConf.setCompressType(hadoopConf.get("mapred.output.compression.type"))
    }

    val numDynamicPartitions = partition.values.count(_.isEmpty)
    val numStaticPartitions = partition.values.count(_.nonEmpty)
    val partitionSpec = partition.map {
      case (key, Some(value)) => key -> value
      case (key, None) => key -> ""
    }

    // All partition column names in the format of "<column name 1>/<column name 2>/..."
    val partitionColumns = fileSinkConf.getTableInfo.getProperties.getProperty("partition_columns")
    val partitionColumnNames = Option(partitionColumns).map(_.split("/")).getOrElse(Array.empty)

    // By this time, the partition map must match the table's partition columns
    if (partitionColumnNames.toSet != partition.keySet) {
      throw new SparkException(
        s"""Requested partitioning does not match the ${table.tableName} table:
           |Requested partitions: ${partition.keys.mkString(",")}
           |Table partitions: ${table.partitionKeys.map(_.name).mkString(",")}""".stripMargin)
    }

    // Validate partition spec if there exist any dynamic partitions
    if (numDynamicPartitions > 0) {
      // Report error if dynamic partitioning is not enabled
      if (!hadoopConf.get("hive.exec.dynamic.partition", "true").toBoolean) {
        throw new SparkException(ErrorMsg.DYNAMIC_PARTITION_DISABLED.getMsg)
      }

      // Report error if dynamic partition strict mode is on but no static partition is found
      if (numStaticPartitions == 0 &&
        hadoopConf.get("hive.exec.dynamic.partition.mode", "strict").equalsIgnoreCase("strict")) {
        throw new SparkException(ErrorMsg.DYNAMIC_PARTITION_STRICT_MODE.getMsg)
      }

      // Report error if any static partition appears after a dynamic partition
      val isDynamic = partitionColumnNames.map(partitionSpec(_).isEmpty)
      if (isDynamic.init.zip(isDynamic.tail).contains((true, false))) {
        throw new AnalysisException(ErrorMsg.PARTITION_DYN_STA_ORDER.getMsg)
      }
    }

    val jobConf = new JobConf(hadoopConf)
    val jobConfSer = new SerializableJobConf(jobConf)

    // When speculation is on and output committer class name contains "Direct", we should warn
    // users that they may loss data if they are using a direct output committer.
    val speculationEnabled = sqlContext.sparkContext.conf.getBoolean("spark.speculation", false)
    val outputCommitterClass = jobConf.get("mapred.output.committer.class", "")
    if (speculationEnabled && outputCommitterClass.contains("Direct")) {
      val warningMessage =
        s"$outputCommitterClass may be an output committer that writes data directly to " +
          "the final location. Because speculation is enabled, this output committer may " +
          "cause data loss (see the case in SPARK-10063). If possible, please use an output " +
          "committer that does not have this behavior (e.g. FileOutputCommitter)."
      logWarning(warningMessage)
    }

    val writerContainer = if (numDynamicPartitions > 0) {
      val dynamicPartColNames = partitionColumnNames.takeRight(numDynamicPartitions)
      new SparkHiveDynamicPartitionWriterContainer(
        jobConf,
        fileSinkConf,
        dynamicPartColNames,
        child.output)
    } else {
      new SparkHiveWriterContainer(
        jobConf,
        fileSinkConf,
        child.output)
    }

    @transient val outputClass = writerContainer.newSerializer(table.tableDesc).getSerializedClass
    saveAsHiveFile(child.execute(), outputClass, fileSinkConf, jobConfSer, writerContainer)

    val outputPath = FileOutputFormat.getOutputPath(jobConf)
    // TODO: Correctly set holdDDLTime.
    // In most of the time, we should have holdDDLTime = false.
    // holdDDLTime will be true when TOK_HOLD_DDLTIME presents in the query as a hint.
    val holdDDLTime = false
    if (partition.nonEmpty) {
      if (numDynamicPartitions > 0) {
        externalCatalog.loadDynamicPartitions(
          db = table.catalogTable.database,
          table = table.catalogTable.identifier.table,
          outputPath.toString,
          partitionSpec,
          overwrite,
          numDynamicPartitions,
          holdDDLTime = holdDDLTime)
      } else {
        // scalastyle:off
        // ifNotExists is only valid with static partition, refer to
        // https://cwiki.apache.org/confluence/display/Hive/LanguageManual+DML#LanguageManualDML-InsertingdataintoHiveTablesfromqueries
        // scalastyle:on
        val oldPart =
          externalCatalog.getPartitionOption(
            table.catalogTable.database,
            table.catalogTable.identifier.table,
            partitionSpec)

        var doHiveOverwrite = overwrite

        if (oldPart.isEmpty || !ifNotExists) {
          // SPARK-18107: Insert overwrite runs much slower than hive-client.
          // Newer Hive largely improves insert overwrite performance. As Spark uses older Hive
          // version and we may not want to catch up new Hive version every time. We delete the
          // Hive partition first and then load data file into the Hive partition.
          if (oldPart.nonEmpty && overwrite) {
            oldPart.get.storage.locationUri.foreach { uri =>
              val partitionPath = new Path(uri)
              val fs = partitionPath.getFileSystem(hadoopConf)
              if (fs.exists(partitionPath)) {
                if (!fs.delete(partitionPath, true)) {
                  throw new RuntimeException(
                    "Cannot remove partition directory '" + partitionPath.toString)
                }
                // Don't let Hive do overwrite operation since it is slower.
                doHiveOverwrite = false
              }
            }
          }

          // inheritTableSpecs is set to true. It should be set to false for an IMPORT query
          // which is currently considered as a Hive native command.
          val inheritTableSpecs = true
          externalCatalog.loadPartition(
            table.catalogTable.database,
            table.catalogTable.identifier.table,
            outputPath.toString,
            partitionSpec,
            isOverwrite = doHiveOverwrite,
            holdDDLTime = holdDDLTime,
            inheritTableSpecs = inheritTableSpecs)
        }
      }
    } else {
      externalCatalog.loadTable(
        table.catalogTable.database,
        table.catalogTable.identifier.table,
        outputPath.toString, // TODO: URI
        overwrite,
        holdDDLTime)
    }

    // Attempt to delete the staging directory and the inclusive files. If failed, the files are
    // expected to be dropped at the normal termination of VM since deleteOnExit is used.
    try {
      createdTempDir.foreach { path => path.getFileSystem(hadoopConf).delete(path, true) }
    } catch {
      case NonFatal(e) =>
        logWarning(s"Unable to delete staging directory: $stagingDir.\n" + e)
    }

<<<<<<< HEAD
    // Invalidate the cache.
    sqlContext.sharedState.cacheManager.invalidateCache(table)
    if (partition.nonEmpty) {
      sqlContext.sessionState.catalog.refreshTable(table.catalogTable.identifier)
    }
=======
    // un-cache this table.
    sqlContext.sparkSession.catalog.uncacheTable(table.catalogTable.identifier.quotedString)
    sqlContext.sessionState.catalog.refreshTable(table.catalogTable.identifier)
>>>>>>> af8bf218

    // It would be nice to just return the childRdd unchanged so insert operations could be chained,
    // however for now we return an empty list to simplify compatibility checks with hive, which
    // does not return anything for insert operations.
    // TODO: implement hive compatibility as rules.
    Seq.empty[InternalRow]
  }

  override def outputPartitioning: Partitioning = child.outputPartitioning

  override def executeCollect(): Array[InternalRow] = sideEffectResult.toArray

  protected override def doExecute(): RDD[InternalRow] = {
    sqlContext.sparkContext.parallelize(sideEffectResult.asInstanceOf[Seq[InternalRow]], 1)
  }
}<|MERGE_RESOLUTION|>--- conflicted
+++ resolved
@@ -388,17 +388,9 @@
         logWarning(s"Unable to delete staging directory: $stagingDir.\n" + e)
     }
 
-<<<<<<< HEAD
-    // Invalidate the cache.
-    sqlContext.sharedState.cacheManager.invalidateCache(table)
-    if (partition.nonEmpty) {
-      sqlContext.sessionState.catalog.refreshTable(table.catalogTable.identifier)
-    }
-=======
     // un-cache this table.
     sqlContext.sparkSession.catalog.uncacheTable(table.catalogTable.identifier.quotedString)
     sqlContext.sessionState.catalog.refreshTable(table.catalogTable.identifier)
->>>>>>> af8bf218
 
     // It would be nice to just return the childRdd unchanged so insert operations could be chained,
     // however for now we return an empty list to simplify compatibility checks with hive, which
