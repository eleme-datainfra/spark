--- conflicted
+++ resolved
@@ -78,34 +78,57 @@
   // Visible for testing.
   val allocatedHostToContainersMap = new HashMap[String, collection.mutable.Set[ContainerId]]
   val allocatedContainerToHostMap = new HashMap[ContainerId, String]
-  // Executor memory in MB.
-  protected val executorMemory = sparkConf.get(EXECUTOR_MEMORY).toInt
-  // Additional memory overhead.
-  protected val memoryOverhead: Int = sparkConf.get(EXECUTOR_MEMORY_OVERHEAD).getOrElse(
-    math.max((MEMORY_OVERHEAD_FACTOR * executorMemory).toInt, MEMORY_OVERHEAD_MIN)).toInt
-  // Number of cores per executor.
-  protected val executorCores = sparkConf.get(EXECUTOR_CORES)
+
   // Containers that we no longer care about. We've either already told the RM to release them or
   // will on the next heartbeat. Containers get removed from this map after the RM tells us they've
   // completed.
   private val releasedContainers = Collections.newSetFromMap[ContainerId](
     new ConcurrentHashMap[ContainerId, java.lang.Boolean])
+
+  @volatile private var numExecutorsRunning = 0
+
+  /**
+   * Used to generate a unique ID per executor
+   *
+   * Init `executorIdCounter`. when AM restart, `executorIdCounter` will reset to 0. Then
+   * the id of new executor will start from 1, this will conflict with the executor has
+   * already created before. So, we should initialize the `executorIdCounter` by getting
+   * the max executorId from driver.
+   *
+   * And this situation of executorId conflict is just in yarn client mode, so this is an issue
+   * in yarn client mode. For more details, can check in jira.
+   *
+   * @see SPARK-12864
+   */
+  private var executorIdCounter: Int =
+    driverRef.askWithRetry[Int](RetrieveLastAllocatedExecutorId)
+
   // Queue to store the timestamp of failed executors
   private val failedExecutorsTimeStamps = new Queue[Long]()
+
+  private var clock: Clock = new SystemClock
+
   private val executorFailuresValidityInterval =
     sparkConf.get(EXECUTOR_ATTEMPT_FAILURE_VALIDITY_INTERVAL_MS).getOrElse(-1L)
+
+  @volatile private var targetNumExecutors =
+    YarnSparkHadoopUtil.getInitialTargetExecutorNumber(sparkConf)
+
   // Executor loss reason requests that are pending - maps from executor ID for inquiry to a
   // list of requesters that should be responded to once we find out why the given executor
   // was lost.
   private val pendingLossReasonRequests = new HashMap[String, mutable.Buffer[RpcCallContext]]
+
   // Maintain loss reasons for already released executors, it will be added when executor loss
   // reason is got from AM-RM call, and be removed after querying this loss reason.
   private val releasedExecutorLossReasons = new HashMap[String, ExecutorLossReason]
+
   // Keep track of which container is running which executor to remove the executors later
   // Visible for testing.
   private[yarn] val executorIdToContainer = new HashMap[String, Container]
+
+  private var numUnexpectedContainerRelease = 0L
   private val containerIdToExecutorId = new HashMap[ContainerId, String]
-<<<<<<< HEAD
 
   // Executor memory in MB.
   protected val executorMemory = sparkConf.get(EXECUTOR_MEMORY).toInt
@@ -121,15 +144,14 @@
   private[yarn] val resource = Resource.newInstance(executorMemory + memoryOverhead,
     realExecutorCores)
 
-=======
-  // Resource capability requested for each executors
-  private[yarn] val resource = Resource.newInstance(executorMemory + memoryOverhead, executorCores)
->>>>>>> b49d2564
   private val launcherPool = ThreadUtils.newDaemonCachedThreadPool(
     "ContainerLauncher", sparkConf.get(CONTAINER_LAUNCH_MAX_THREADS))
+
   // For testing
   private val launchContainers = sparkConf.getBoolean("spark.yarn.launchContainers", true)
+
   private val labelExpression = sparkConf.get(EXECUTOR_NODE_LABEL_EXPRESSION)
+
   // ContainerRequest constructor that can take a node label expression. We grab it through
   // reflection because it's only available in later versions of YARN.
   private val nodeLabelConstructor = labelExpression.flatMap { expr =>
@@ -144,33 +166,16 @@
         None
     }
   }
+
+  // A map to store preferred hostname and possible task numbers running on it.
+  private var hostToLocalTaskCounts: Map[String, Int] = Map.empty
+
+  // Number of tasks that have locality preferences in active stages
+  private var numLocalityAwareTasks: Int = 0
+
   // A container placement strategy based on pending tasks' locality preference
   private[yarn] val containerPlacementStrategy =
     new LocalityPreferredContainerPlacementStrategy(sparkConf, conf, resource)
-  @volatile private var numExecutorsRunning = 0
-  /**
-   * Used to generate a unique ID per executor
-   *
-   * Init `executorIdCounter`. when AM restart, `executorIdCounter` will reset to 0. Then
-   * the id of new executor will start from 1, this will conflict with the executor has
-   * already created before. So, we should initialize the `executorIdCounter` by getting
-   * the max executorId from driver.
-   *
-   * And this situation of executorId conflict is just in yarn client mode, so this is an issue
-   * in yarn client mode. For more details, can check in jira.
-   *
-   * @see SPARK-12864
-   */
-  private var executorIdCounter: Int =
-    driverRef.askWithRetry[Int](RetrieveLastAllocatedExecutorId)
-  private var clock: Clock = new SystemClock
-  @volatile private var targetNumExecutors =
-    YarnSparkHadoopUtil.getInitialTargetExecutorNumber(sparkConf)
-  private var numUnexpectedContainerRelease = 0L
-  // A map to store preferred hostname and possible task numbers running on it.
-  private var hostToLocalTaskCounts: Map[String, Int] = Map.empty
-  // Number of tasks that have locality preferences in active stages
-  private var numLocalityAwareTasks: Int = 0
 
   /**
    * Use a different clock for YarnAllocator. This is mainly used for testing.
@@ -191,6 +196,21 @@
     }
 
     failedExecutorsTimeStamps.size
+  }
+
+  /**
+   * A sequence of pending container requests that have not yet been fulfilled.
+   */
+  def getPendingAllocate: Seq[ContainerRequest] = getPendingAtLocation(ANY_HOST)
+
+  /**
+   * A sequence of pending container requests at the given location that have not yet been
+   * fulfilled.
+   */
+  private def getPendingAtLocation(location: String): Seq[ContainerRequest] = {
+    amClient.getMatchingRequests(RM_REQUEST_PRIORITY, location, resource).asScala
+      .flatMap(_.asScala)
+      .toSeq
   }
 
   /**
@@ -232,11 +252,6 @@
     }
   }
 
-  private def internalReleaseContainer(container: Container): Unit = {
-    releasedContainers.add(container.getId())
-    amClient.releaseAssignedContainer(container.getId())
-  }
-
   /**
    * Request resources such that, if YARN gives us all we ask for, we'll have a number of containers
    * equal to maxExecutors.
@@ -367,21 +382,6 @@
     }
   }
 
-  /**
-   * A sequence of pending container requests that have not yet been fulfilled.
-   */
-  def getPendingAllocate: Seq[ContainerRequest] = getPendingAtLocation(ANY_HOST)
-
-  /**
-   * A sequence of pending container requests at the given location that have not yet been
-   * fulfilled.
-   */
-  private def getPendingAtLocation(location: String): Seq[ContainerRequest] = {
-    amClient.getMatchingRequests(RM_REQUEST_PRIORITY, location, resource).asScala
-      .flatMap(_.asScala)
-      .toSeq
-  }
-
   private def hostStr(request: ContainerRequest): String = {
     Option(request.getNodes) match {
       case Some(nodes) => nodes.asScala.mkString(",")
@@ -401,39 +401,6 @@
       constructor.newInstance(resource, nodes, racks, RM_REQUEST_PRIORITY, true: java.lang.Boolean,
         labelExpression.orNull)
     }.getOrElse(new ContainerRequest(resource, nodes, racks, RM_REQUEST_PRIORITY))
-  }
-
-  /**
-   * Split the pending container requests into 3 groups based on current localities of pending
-   * tasks.
-   * @param hostToLocalTaskCount a map of preferred hostname to possible task counts to be used as
-   *                             container placement hint.
-   * @param pendingAllocations A sequence of pending allocation container request.
-   * @return A tuple of 3 sequences, first is a sequence of locality matched container
-   *         requests, second is a sequence of locality unmatched container requests, and third is a
-   *         sequence of locality free container requests.
-   */
-  private def splitPendingAllocationsByLocality(
-      hostToLocalTaskCount: Map[String, Int],
-      pendingAllocations: Seq[ContainerRequest]
-    ): (Seq[ContainerRequest], Seq[ContainerRequest], Seq[ContainerRequest]) = {
-    val localityMatched = ArrayBuffer[ContainerRequest]()
-    val localityUnMatched = ArrayBuffer[ContainerRequest]()
-    val localityFree = ArrayBuffer[ContainerRequest]()
-
-    val preferredHosts = hostToLocalTaskCount.keySet
-    pendingAllocations.foreach { cr =>
-      val nodes = cr.getNodes
-      if (nodes == null) {
-        localityFree += cr
-      } else if (nodes.asScala.toSet.intersect(preferredHosts).nonEmpty) {
-        localityMatched += cr
-      } else {
-        localityUnMatched += cr
-      }
-    }
-
-    (localityMatched.toSeq, localityUnMatched.toSeq, localityFree.toSeq)
   }
 
   /**
@@ -698,10 +665,48 @@
     }
   }
 
+  private def internalReleaseContainer(container: Container): Unit = {
+    releasedContainers.add(container.getId())
+    amClient.releaseAssignedContainer(container.getId())
+  }
+
   private[yarn] def getNumUnexpectedContainerRelease = numUnexpectedContainerRelease
 
   private[yarn] def getNumPendingLossReasonRequests: Int = synchronized {
     pendingLossReasonRequests.size
+  }
+
+  /**
+   * Split the pending container requests into 3 groups based on current localities of pending
+   * tasks.
+   * @param hostToLocalTaskCount a map of preferred hostname to possible task counts to be used as
+   *                             container placement hint.
+   * @param pendingAllocations A sequence of pending allocation container request.
+   * @return A tuple of 3 sequences, first is a sequence of locality matched container
+   *         requests, second is a sequence of locality unmatched container requests, and third is a
+   *         sequence of locality free container requests.
+   */
+  private def splitPendingAllocationsByLocality(
+      hostToLocalTaskCount: Map[String, Int],
+      pendingAllocations: Seq[ContainerRequest]
+    ): (Seq[ContainerRequest], Seq[ContainerRequest], Seq[ContainerRequest]) = {
+    val localityMatched = ArrayBuffer[ContainerRequest]()
+    val localityUnMatched = ArrayBuffer[ContainerRequest]()
+    val localityFree = ArrayBuffer[ContainerRequest]()
+
+    val preferredHosts = hostToLocalTaskCount.keySet
+    pendingAllocations.foreach { cr =>
+      val nodes = cr.getNodes
+      if (nodes == null) {
+        localityFree += cr
+      } else if (nodes.asScala.toSet.intersect(preferredHosts).nonEmpty) {
+        localityMatched += cr
+      } else {
+        localityUnMatched += cr
+      }
+    }
+
+    (localityMatched.toSeq, localityUnMatched.toSeq, localityFree.toSeq)
   }
 
 }
